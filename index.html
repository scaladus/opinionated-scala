<!doctype html>
<html lang="en">

	<head>
		<meta charset="utf-8">

		<title>reveal.js - The HTML Presentation Framework</title>

		<meta name="description" content="A framework for easily creating beautiful presentations using HTML">
		<meta name="author" content="Hakim El Hattab">

		<meta name="apple-mobile-web-app-capable" content="yes" />
		<meta name="apple-mobile-web-app-status-bar-style" content="black-translucent" />

		<meta name="viewport" content="width=device-width, initial-scale=1.0, maximum-scale=1.0, user-scalable=no">

		<link rel="stylesheet" href="css/reveal.min.css">
		<link rel="stylesheet" href="css/theme/default.css" id="theme">

		<!-- For syntax highlighting -->
		<link rel="stylesheet" href="lib/css/zenburn.css">

		<!-- If the query includes 'print-pdf', use the PDF print sheet -->
		<script>
			document.write( '<link rel="stylesheet" href="css/print/' + ( window.location.search.match( /print-pdf/gi ) ? 'pdf' : 'paper' ) + '.css" type="text/css" media="print">' );
		</script>

		<!--[if lt IE 9]>
		<script src="lib/js/html5shiv.js"></script>
		<![endif]-->
	</head>

	<body>

		<div class="reveal">

			<!-- Any section element inside of this container is displayed as a slide -->
			<div class="slides">

				<section>
					<h1>Reveal.js</h1>
					<h3>HTML Presentations Made Easy</h3>
					<p>
						<small>Created by <a href="http://hakim.se">Hakim El Hattab</a> / <a href="http://twitter.com/hakimel">@hakimel</a></small>
					</p>
				</section>

				<section>
					<h2>Heads Up</h2>
					<p>
						reveal.js is a framework for easily creating beautiful presentations using HTML. You'll need a browser with
						support for CSS 3D transforms to see it in its full glory.
					</p>

					<aside class="notes">
						Oh hey, these are some notes. They'll be hidden in your presentation, but you can see them if you open the speaker notes window (hit 's' on your keyboard).
					</aside>
				</section>

				<!-- Example of nested vertical slides -->
				<section>
					<section>
						<h2>Vertical Slides</h2>
						<p>
							Slides can be nested inside of other slides,
							try pressing <a href="#" class="navigate-down">down</a>.
						</p>
						<a href="#" class="image navigate-down">
							<img width="178" height="238" src="https://s3.amazonaws.com/hakim-static/reveal-js/arrow.png" alt="Down arrow">
						</a>
					</section>
					<section>
						<h2>Basement Level 1</h2>
						<p>Press down or up to navigate.</p>
					</section>
					<section>
						<h2>Basement Level 2</h2>
						<p>Cornify</p>
						<a class="test" href="http://cornify.com">
							<img width="280" height="326" src="https://s3.amazonaws.com/hakim-static/reveal-js/cornify.gif" alt="Unicorn">
						</a>
					</section>
					<section>
						<h2>Basement Level 3</h2>
						<p>That's it, time to go back up.</p>
						<a href="#/2" class="image">
							<img width="178" height="238" src="https://s3.amazonaws.com/hakim-static/reveal-js/arrow.png" alt="Up arrow" style="-webkit-transform: rotate(180deg);">
						</a>
					</section>
				</section>

				<section>
					<h2>Point of View</h2>
					<p>
						Press <strong>ESC</strong> to enter the slide overview. Hold down alt and click on any element to zoom in on it using <a href="http://lab.hakim.se/zoom-js">zoom.js</a>. Alt + click anywhere to zoom back out.
					</p>
				</section>

				<section>
					<h2>rvl.io</h2>
					<p>
						If you don't like writing slides in HTML you can use the online editor <a href="http://www.rvl.io" target="_blank">rvl.io</a>.
					</p>
				</section>

				<section>
					<h2>Works in Mobile Safari</h2>
					<p>
						Try it out! You can swipe through the slides and pinch your way to the overview.
					</p>
				</section>

				<section>
					<h2>Marvelous Unordered List</h2>
					<ul>
						<li>No order here</li>
						<li>Or here</li>
						<li>Or here</li>
						<li>Or here</li>
					</ul>
				</section>

				<section>
					<h2>Fantastic Ordered List</h2>
					<ol>
						<li>One is smaller than...</li>
						<li>Two is smaller than...</li>
						<li>Three!</li>
					</ol>
				</section>

				<section data-markdown>
					<script type="text/template">
						## Markdown support

						For those of you who like that sort of thing. Instructions and a bit more info available [here](https://github.com/hakimel/reveal.js#markdown).

							<section data-markdown>
							  ## Markdown support

							  For those of you who like that sort of thing.
							  Instructions and a bit more info available [here](https://github.com/hakimel/reveal.js#markdown).
							</section>
					</script>
				</section>

				<section id="transitions">
					<h2>Transition Styles</h2>
					<p>
						You can select from different transitions, like: <br>
						<a href="?transition=cube#/transitions">Cube</a> -
						<a href="?transition=page#/transitions">Page</a> -
						<a href="?transition=concave#/transitions">Concave</a> -
						<a href="?transition=zoom#/transitions">Zoom</a> -
						<a href="?transition=linear#/transitions">Linear</a> -
						<a href="?transition=fade#/transitions">Fade</a> -
						<a href="?transition=none#/transitions">None</a> -
						<a href="?#/transitions">Default</a>
					</p>
				</section>

				<section id="themes">
					<h2>Themes</h2>
					<p>
						Reveal.js comes with a few themes built in: <br>
						<a href="?theme=sky#/themes">Sky</a> -
						<a href="?theme=beige#/themes">Beige</a> -
						<a href="?theme=simple#/themes">Simple</a> -
						<a href="?theme=serif#/themes">Serif</a> -
						<a href="?theme=night#/themes">Night</a> -
						<a href="?#/themes">Default</a>
					</p>
					<p>
						<small>
							* Theme demos are loaded after the presentation which leads to flicker. In production you should load your theme in the <code>&lt;head&gt;</code> using a <code>&lt;link&gt;</code>.
						</small>
					</p>
				</section>

				<section>
					<section data-state="alert">
						<h2>Global State</h2>
						<p>
							Set <code>data-state="something"</code> on a slide and <code>"something"</code>
							will be added as a class to the document element when the slide is open. This lets you
							apply broader style changes, like switching the background.
						</p>
						<a href="#" class="image navigate-down">
							<img width="178" height="238" src="https://s3.amazonaws.com/hakim-static/reveal-js/arrow.png" alt="Down arrow">
						</a>
					</section>
					<section data-state="blackout">
						<h2>"blackout"</h2>
						<a href="#" class="image navigate-down">
							<img width="178" height="238" src="https://s3.amazonaws.com/hakim-static/reveal-js/arrow.png" alt="Down arrow">
						</a>
					</section>
					<section data-state="soothe">
						<h2>"soothe"</h2>
						<a href="#" class="image navigate-next">
							<img width="178" height="238" src="https://s3.amazonaws.com/hakim-static/reveal-js/arrow.png" alt="Up arrow" style="-webkit-transform: rotate(-90deg);">
						</a>
					</section>
				</section>

				<section data-state="customevent">
					<h2>Custom Events</h2>
					<p>
						Additionally custom events can be triggered on a per slide basis by binding to the <code>data-state</code> name.
					</p>
					<pre><code contenteditable style="font-size: 18px; margin-top: 20px;">Reveal.addEventListener( 'customevent', function() {
	console.log( '"customevent" has fired' );
} );
					</code></pre>
				</section>

				<section>
					<h2>Clever Quotes</h2>
					<p>
						These guys come in two forms, inline: <q cite="http://searchservervirtualization.techtarget.com/definition/Our-Favorite-Technology-Quotations">
						The nice thing about standards is that there are so many to choose from</q> and block:
					</p>
					<blockquote cite="http://searchservervirtualization.techtarget.com/definition/Our-Favorite-Technology-Quotations">
						For years there has been a theory that millions of monkeys typing at random on millions of typewriters would
						reproduce the entire works of Shakespeare. The Internet has proven this theory to be untrue.
					</blockquote>
				</section>

				<section>
					<h2>Pretty Code</h2>
					<pre><code contenteditable>
function linkify( selector ) {
  if( supports3DTransforms ) {

    var nodes = document.querySelectorAll( selector );

    for( var i = 0, len = nodes.length; i &lt; len; i++ ) {
      var node = nodes[i];

      if( !node.className ) ) {
        node.className += ' roll';
      }
    };
  }
}
					</code></pre>
					<p>Courtesy of <a href="http://softwaremaniacs.org/soft/highlight/en/description/">highlight.js</a>.</p>
				</section>

				<section>
					<h2>Intergalactic Interconnections</h2>
					<p>
						You can link between slides internally,
						<a href="#/2/3">like this</a>.
					</p>
				</section>

				<section>
					<section>
						<h2>Fragmented Views</h2>
						<p>Hit the next arrow...</p>
						<p class="fragment">... to step through ...</p>
						<ol>
							<li class="fragment"><code>any type</code></li>
							<li class="fragment"><em>of view</em></li>
							<li class="fragment"><strong>fragments</strong></li>
						</ol>

						<aside class="notes">
							This slide has fragments which are also stepped through in the notes window.
						</aside>
					</section>
					<section>
						<h2>Fragment Styles</h2>
						<p>There's a few styles of fragments, like:</p>
						<p class="fragment grow">grow</p>
						<p class="fragment shrink">shrink</p>
						<p class="fragment roll-in">roll-in</p>
						<p class="fragment fade-out">fade-out</p>
						<p class="fragment highlight-red">highlight-red</p>
						<p class="fragment highlight-green">highlight-green</p>
						<p class="fragment highlight-blue">highlight-blue</p>
					</section>
				</section>

				<section>
					<h2>Spectacular image!</h2>
					<a class="image" href="http://lab.hakim.se/meny/" target="_blank">
						<img width="320" height="299" src="http://s3.amazonaws.com/hakim-static/portfolio/images/meny.png" alt="Meny">
					</a>
				</section>

				<section>
					<h2>Export to PDF</h2>
					<p>Presentations can be <a href="https://github.com/hakimel/reveal.js#pdf-export">exported to PDF</a>, below is an example that's been uploaded to SlideShare.</p>
					<iframe id="slideshare" src="http://www.slideshare.net/slideshow/embed_code/13872948" width="455" height="356" style="margin:0;overflow:hidden;border:1px solid #CCC;border-width:1px 1px 0;margin-bottom:5px" allowfullscreen> </iframe>
					<script>
						document.getElementById('slideshare').attributeName = 'allowfullscreen';
					</script>
				</section>

				<section>
					<h2>Take a Moment</h2>
					<p>
						Press b or period on your keyboard to enter the 'paused' mode. This mode is helpful when you want to take distracting slides off the screen
						during a presentation.
					</p>
				</section>

				<section>
					<h2>Stellar Links</h2>
					<ul>
						<li><a href="https://github.com/hakimel/reveal.js">Source code on GitHub</a></li>
						<li><a href="http://hakim.se/projects/reveal-js">Leave feedback on my site</a></li>
						<li><a href="http://twitter.com/hakimel">Follow me on Twitter</a></li>
					</ul>
				</section>

				<section>
					<h2>It's free</h2>
					<p>
						reveal.js and <a href="http://www.rvl.io">rvl.io</a> are entirely free but if you'd like to support the projects you can donate below.
						Donations will go towards hosting and domain costs.
					</p>
					<form action="https://www.paypal.com/cgi-bin/webscr" method="post">
						<input type="hidden" name="cmd" value="_donations">
						<input type="hidden" name="business" value="hakim.elhattab@gmail.com">
						<input type="hidden" name="lc" value="US">
						<input type="hidden" name="item_name" value="reveal.js / rvl.io">
						<input type="hidden" name="no_note" value="0">
						<input type="hidden" name="currency_code" value="USD">
						<input type="hidden" name="bn" value="PP-DonationsBF:btn_donate_LG.gif:NonHostedGuest">
						<input type="image" src="https://www.paypalobjects.com/en_US/i/btn/btn_donate_LG.gif" border="0" name="submit" alt="PayPal - The safer, easier way to pay online!">
					</form>
				</section>

				<section>
					<h1>THE END</h1>
					<h3>BY Hakim El Hattab / hakim.se</h3>
				</section>

			</div>

		</div>

		<script src="lib/js/head.min.js"></script>
		<script src="js/reveal.min.js"></script>

		<script>

<<<<<<< HEAD
			var multiplex = {
				id: null
				, secret: null
				, url: 'revealjs.jit.su'
			};

			var notes = false;

			head.ready( function() {

				// Fires when a slide with data-state=customevent is activated
				Reveal.addEventListener( 'customevent', function() {
					console.log( '"customevent" has fired' );
				} );

				// Fires each time a new slide is activated
				Reveal.addEventListener( 'slidechanged', function( event ) {
					// event.previousSlide, event.currentSlide, event.indexh, event.indexv
				} );

				// Full list of configuration options available here:
				// https://github.com/hakimel/reveal.js#configuration
				Reveal.initialize({
					controls: true,
					progress: true,
					history: true,
					
					theme: Reveal.getQueryHash().theme || 'default', // default/neon/beige
					transition: Reveal.getQueryHash().transition || 'default' // default/cube/page/concave/linear(2d)
				});

				// Load highlight.js for syntax highlighting of code samples
				head.js( 'lib/js/highlight.js', function() { 
					hljs.initHighlightingOnLoad(); 
				} );

			} );

			// Scripts that should be loaded before initializing
			var scripts = [];

			// If the browser doesn't support classList, load a polyfill
			if( !document.body.classList ) {
				head.js( 'lib/js/classList.js' );
			}

			// Load markdown parser if there are slides defined using markdown
			if( document.querySelector( '[data-markdown]' ) ) {
				scripts.push( 'lib/js/showdown.js' );
				scripts.push( 'lib/js/data-markdown.js' );
			}

			scripts.push( 'js/reveal.js' );

			// If we're runnning the notes server we need to include some additional JS
			// TODO Is there a better way to determine if we're running the notes server?
			if( window.location.host === 'localhost:1947' || notes === true) {
				scripts.push( 'socket.io/socket.io.js' );
				scripts.push( 'plugin/speakernotes/client.js' );
			}

			if( multiplex.id !== null ) {
				scripts.push( 'socket.io/socket.io.js' );
				scripts.push( 'plugin/multiplex/client.js' );

				if( multiplex.secret !== null ) {
					scripts.push( 'plugin/multiplex/master.js' );
				}
			}

			// Load the scripts and, when completed, initialize reveal.js
			head.js.apply( null, scripts );
			
=======
			// Full list of configuration options available here:
			// https://github.com/hakimel/reveal.js#configuration
			Reveal.initialize({
				controls: true,
				progress: true,
				history: true,
				center: true,

				theme: Reveal.getQueryHash().theme, // available themes are in /css/theme
				transition: Reveal.getQueryHash().transition || 'default', // default/cube/page/concave/zoom/linear/fade/none

				// Optional libraries used to extend on reveal.js
				dependencies: [
					{ src: 'lib/js/classList.js', condition: function() { return !document.body.classList; } },
					{ src: 'plugin/markdown/showdown.js', condition: function() { return !!document.querySelector( '[data-markdown]' ); } },
					{ src: 'plugin/markdown/markdown.js', condition: function() { return !!document.querySelector( '[data-markdown]' ); } },
					{ src: 'plugin/highlight/highlight.js', async: true, callback: function() { hljs.initHighlightingOnLoad(); } },
					{ src: 'plugin/zoom-js/zoom.js', async: true, condition: function() { return !!document.body.classList; } },
					{ src: 'plugin/notes/notes.js', async: true, condition: function() { return !!document.body.classList; } }
					// { src: 'plugin/remotes/remotes.js', async: true, condition: function() { return !!document.body.classList; } }
				]
			});

>>>>>>> 7081f901
		</script>

	</body>
</html><|MERGE_RESOLUTION|>--- conflicted
+++ resolved
@@ -348,81 +348,6 @@
 
 		<script>
 
-<<<<<<< HEAD
-			var multiplex = {
-				id: null
-				, secret: null
-				, url: 'revealjs.jit.su'
-			};
-
-			var notes = false;
-
-			head.ready( function() {
-
-				// Fires when a slide with data-state=customevent is activated
-				Reveal.addEventListener( 'customevent', function() {
-					console.log( '"customevent" has fired' );
-				} );
-
-				// Fires each time a new slide is activated
-				Reveal.addEventListener( 'slidechanged', function( event ) {
-					// event.previousSlide, event.currentSlide, event.indexh, event.indexv
-				} );
-
-				// Full list of configuration options available here:
-				// https://github.com/hakimel/reveal.js#configuration
-				Reveal.initialize({
-					controls: true,
-					progress: true,
-					history: true,
-					
-					theme: Reveal.getQueryHash().theme || 'default', // default/neon/beige
-					transition: Reveal.getQueryHash().transition || 'default' // default/cube/page/concave/linear(2d)
-				});
-
-				// Load highlight.js for syntax highlighting of code samples
-				head.js( 'lib/js/highlight.js', function() { 
-					hljs.initHighlightingOnLoad(); 
-				} );
-
-			} );
-
-			// Scripts that should be loaded before initializing
-			var scripts = [];
-
-			// If the browser doesn't support classList, load a polyfill
-			if( !document.body.classList ) {
-				head.js( 'lib/js/classList.js' );
-			}
-
-			// Load markdown parser if there are slides defined using markdown
-			if( document.querySelector( '[data-markdown]' ) ) {
-				scripts.push( 'lib/js/showdown.js' );
-				scripts.push( 'lib/js/data-markdown.js' );
-			}
-
-			scripts.push( 'js/reveal.js' );
-
-			// If we're runnning the notes server we need to include some additional JS
-			// TODO Is there a better way to determine if we're running the notes server?
-			if( window.location.host === 'localhost:1947' || notes === true) {
-				scripts.push( 'socket.io/socket.io.js' );
-				scripts.push( 'plugin/speakernotes/client.js' );
-			}
-
-			if( multiplex.id !== null ) {
-				scripts.push( 'socket.io/socket.io.js' );
-				scripts.push( 'plugin/multiplex/client.js' );
-
-				if( multiplex.secret !== null ) {
-					scripts.push( 'plugin/multiplex/master.js' );
-				}
-			}
-
-			// Load the scripts and, when completed, initialize reveal.js
-			head.js.apply( null, scripts );
-			
-=======
 			// Full list of configuration options available here:
 			// https://github.com/hakimel/reveal.js#configuration
 			Reveal.initialize({
@@ -446,7 +371,6 @@
 				]
 			});
 
->>>>>>> 7081f901
 		</script>
 
 	</body>
