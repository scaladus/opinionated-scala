/*!
 * reveal.js
 * http://lab.hakim.se/reveal-js
 * MIT licensed
 *
 * Copyright (C) 2016 Hakim El Hattab, http://hakim.se
 */
(function( root, factory ) {
	if( typeof define === 'function' && define.amd ) {
		// AMD. Register as an anonymous module.
		define( function() {
			root.Reveal = factory();
			return root.Reveal;
		} );
	} else if( typeof exports === 'object' ) {
		// Node. Does not work with strict CommonJS.
		module.exports = factory();
	} else {
		// Browser globals.
		root.Reveal = factory();
	}
}( this, function() {

	'use strict';

	var Reveal;

	// The reveal.js version
	var VERSION = '3.3.0';

	var SLIDES_SELECTOR = '.slides section',
		HORIZONTAL_SLIDES_SELECTOR = '.slides>section',
		VERTICAL_SLIDES_SELECTOR = '.slides>section.present>section',
		HOME_SLIDE_SELECTOR = '.slides>section:first-of-type',
		UA = navigator.userAgent,

		// Configuration defaults, can be overridden at initialization time
		config = {

			// The "normal" size of the presentation, aspect ratio will be preserved
			// when the presentation is scaled to fit different resolutions
			width: 960,
			height: 700,

			// Factor of the display size that should remain empty around the content
			margin: 0.04,

			// Bounds for smallest/largest possible scale to apply to content
			minScale: 0.2,
			maxScale: 2.0,

			// Display controls in the bottom right corner
			controls: true,

			// Display a presentation progress bar
			progress: true,

			// Display the page number of the current slide
			slideNumber: false,

			// Push each slide change to the browser history
			history: false,

			// Enable keyboard shortcuts for navigation
			keyboard: true,

			// Optional function that blocks keyboard events when retuning false
			keyboardCondition: null,

			// Enable the slide overview mode
			overview: true,

			// Vertical centering of slides
			center: true,

			// Enables touch navigation on devices with touch input
			touch: true,

			// Loop the presentation
			loop: false,

			// Change the presentation direction to be RTL
			rtl: false,

			// Randomizes the order of slides each time the presentation loads
			shuffle: false,

			// Turns fragments on and off globally
			fragments: true,

			// Flags if the presentation is running in an embedded mode,
			// i.e. contained within a limited portion of the screen
			embedded: false,

			// Flags if we should show a help overlay when the question-mark
			// key is pressed
			help: true,

			// Flags if it should be possible to pause the presentation (blackout)
			pause: true,

			// Flags if speaker notes should be visible to all viewers
			showNotes: false,

			// Number of milliseconds between automatically proceeding to the
			// next slide, disabled when set to 0, this value can be overwritten
			// by using a data-autoslide attribute on your slides
			autoSlide: 0,

			// Stop auto-sliding after user input
			autoSlideStoppable: true,

			// Use this method for navigation when auto-sliding (defaults to navigateNext)
			autoSlideMethod: null,

			// Enable slide navigation via mouse wheel
			mouseWheel: false,

			// Apply a 3D roll to links on hover
			rollingLinks: false,

			// Hides the address bar on mobile devices
			hideAddressBar: true,

			// Opens links in an iframe preview overlay
			previewLinks: false,

			// Exposes the reveal.js API through window.postMessage
			postMessage: true,

			// Dispatches all reveal.js events to the parent window through postMessage
			postMessageEvents: false,

			// Focuses body when page changes visibility to ensure keyboard shortcuts work
			focusBodyOnPageVisibilityChange: true,

			// Transition style
			transition: 'slide', // none/fade/slide/convex/concave/zoom

			// Transition speed
			transitionSpeed: 'default', // default/fast/slow

			// Transition style for full page slide backgrounds
			backgroundTransition: 'fade', // none/fade/slide/convex/concave/zoom

			// Parallax background image
			parallaxBackgroundImage: '', // CSS syntax, e.g. "a.jpg"

			// Parallax background size
			parallaxBackgroundSize: '', // CSS syntax, e.g. "3000px 2000px"

			// Amount of pixels to move the parallax background per slide step
			parallaxBackgroundHorizontal: null,
			parallaxBackgroundVertical: null,

			// The maximum number of pages a single slide can expand onto when printing
			// to PDF, unlimited by default
			pdfMaxPagesPerSlide: Number.POSITIVE_INFINITY,

			// Number of slides away from the current that are visible
			viewDistance: 3,

			// Script dependencies to load
			dependencies: []

		},

		// Flags if Reveal.initialize() has been called
		initialized = false,

		// Flags if reveal.js is loaded (has dispatched the 'ready' event)
		loaded = false,

		// Flags if the overview mode is currently active
		overview = false,

		// Holds the dimensions of our overview slides, including margins
		overviewSlideWidth = null,
		overviewSlideHeight = null,

		// The horizontal and vertical index of the currently active slide
		indexh,
		indexv,

		// The previous and current slide HTML elements
		previousSlide,
		currentSlide,

		previousBackground,

		// Slides may hold a data-state attribute which we pick up and apply
		// as a class to the body. This list contains the combined state of
		// all current slides.
		state = [],

		// The current scale of the presentation (see width/height config)
		scale = 1,

		// CSS transform that is currently applied to the slides container,
		// split into two groups
		slidesTransform = { layout: '', overview: '' },

		// Cached references to DOM elements
		dom = {},

		// Features supported by the browser, see #checkCapabilities()
		features = {},

		// Client is a mobile device, see #checkCapabilities()
		isMobileDevice,

		// Client is a desktop Chrome, see #checkCapabilities()
		isChrome,

		// Throttles mouse wheel navigation
		lastMouseWheelStep = 0,

		// Delays updates to the URL due to a Chrome thumbnailer bug
		writeURLTimeout = 0,

		// Flags if the interaction event listeners are bound
		eventsAreBound = false,

		// The current auto-slide duration
		autoSlide = 0,

		// Auto slide properties
		autoSlidePlayer,
		autoSlideTimeout = 0,
		autoSlideStartTime = -1,
		autoSlidePaused = false,

		// Holds information about the currently ongoing touch input
		touch = {
			startX: 0,
			startY: 0,
			startSpan: 0,
			startCount: 0,
			captured: false,
			threshold: 40
		},

		// Holds information about the keyboard shortcuts
		keyboardShortcuts = {
			'N  ,  SPACE':			'Next slide',
			'P':					'Previous slide',
			'&#8592;  ,  H':		'Navigate left',
			'&#8594;  ,  L':		'Navigate right',
			'&#8593;  ,  K':		'Navigate up',
			'&#8595;  ,  J':		'Navigate down',
			'Home':					'First slide',
			'End':					'Last slide',
			'B  ,  .':				'Pause',
			'F':					'Fullscreen',
			'ESC, O':				'Slide overview'
		};

	/**
	 * Starts up the presentation if the client is capable.
	 */
	function initialize( options ) {

		// Make sure we only initialize once
		if( initialized === true ) return;

		initialized = true;

		checkCapabilities();

		if( !features.transforms2d && !features.transforms3d ) {
			document.body.setAttribute( 'class', 'no-transforms' );

			// Since JS won't be running any further, we load all lazy
			// loading elements upfront
			var images = toArray( document.getElementsByTagName( 'img' ) ),
				iframes = toArray( document.getElementsByTagName( 'iframe' ) );

			var lazyLoadable = images.concat( iframes );

			for( var i = 0, len = lazyLoadable.length; i < len; i++ ) {
				var element = lazyLoadable[i];
				if( element.getAttribute( 'data-src' ) ) {
					element.setAttribute( 'src', element.getAttribute( 'data-src' ) );
					element.removeAttribute( 'data-src' );
				}
			}

			// If the browser doesn't support core features we won't be
			// using JavaScript to control the presentation
			return;
		}

		// Cache references to key DOM elements
		dom.wrapper = document.querySelector( '.reveal' );
		dom.slides = document.querySelector( '.reveal .slides' );

		// Force a layout when the whole page, incl fonts, has loaded
		window.addEventListener( 'load', layout, false );

		var query = Reveal.getQueryHash();

		// Do not accept new dependencies via query config to avoid
		// the potential of malicious script injection
		if( typeof query['dependencies'] !== 'undefined' ) delete query['dependencies'];

		// Copy options over to our config object
		extend( config, options );
		extend( config, query );

		// Hide the address bar in mobile browsers
		hideAddressBar();

		// Loads the dependencies and continues to #start() once done
		load();

	}

	/**
	 * Inspect the client to see what it's capable of, this
	 * should only happens once per runtime.
	 */
	function checkCapabilities() {

		isMobileDevice = /(iphone|ipod|ipad|android)/gi.test( UA );
		isChrome = /chrome/i.test( UA ) && !/edge/i.test( UA );

		var testElement = document.createElement( 'div' );

		features.transforms3d = 'WebkitPerspective' in testElement.style ||
								'MozPerspective' in testElement.style ||
								'msPerspective' in testElement.style ||
								'OPerspective' in testElement.style ||
								'perspective' in testElement.style;

		features.transforms2d = 'WebkitTransform' in testElement.style ||
								'MozTransform' in testElement.style ||
								'msTransform' in testElement.style ||
								'OTransform' in testElement.style ||
								'transform' in testElement.style;

		features.requestAnimationFrameMethod = window.requestAnimationFrame || window.webkitRequestAnimationFrame || window.mozRequestAnimationFrame;
		features.requestAnimationFrame = typeof features.requestAnimationFrameMethod === 'function';

		features.canvas = !!document.createElement( 'canvas' ).getContext;

		// Transitions in the overview are disabled in desktop and
		// Safari due to lag
		features.overviewTransitions = !/Version\/[\d\.]+.*Safari/.test( UA );

		// Flags if we should use zoom instead of transform to scale
		// up slides. Zoom produces crisper results but has a lot of
		// xbrowser quirks so we only use it in whitelsited browsers.
		features.zoom = 'zoom' in testElement.style && !isMobileDevice &&
						( isChrome || /Version\/[\d\.]+.*Safari/.test( UA ) );

	}

    /**
     * Loads the dependencies of reveal.js. Dependencies are
     * defined via the configuration option 'dependencies'
     * and will be loaded prior to starting/binding reveal.js.
     * Some dependencies may have an 'async' flag, if so they
     * will load after reveal.js has been started up.
     */
	function load() {

		var scripts = [],
			scriptsAsync = [],
			scriptsToPreload = 0;

		// Called once synchronous scripts finish loading
		function proceed() {
			if( scriptsAsync.length ) {
				// Load asynchronous scripts
				head.js.apply( null, scriptsAsync );
			}

			start();
		}

		function loadScript( s ) {
			head.ready( s.src.match( /([\w\d_\-]*)\.?js$|[^\\\/]*$/i )[0], function() {
				// Extension may contain callback functions
				if( typeof s.callback === 'function' ) {
					s.callback.apply( this );
				}

				if( --scriptsToPreload === 0 ) {
					proceed();
				}
			});
		}

		for( var i = 0, len = config.dependencies.length; i < len; i++ ) {
			var s = config.dependencies[i];

			// Load if there's no condition or the condition is truthy
			if( !s.condition || s.condition() ) {
				if( s.async ) {
					scriptsAsync.push( s.src );
				}
				else {
					scripts.push( s.src );
				}

				loadScript( s );
			}
		}

		if( scripts.length ) {
			scriptsToPreload = scripts.length;

			// Load synchronous scripts
			head.js.apply( null, scripts );
		}
		else {
			proceed();
		}

	}

	/**
	 * Starts up reveal.js by binding input events and navigating
	 * to the current URL deeplink if there is one.
	 */
	function start() {

		// Make sure we've got all the DOM elements we need
		setupDOM();

		// Listen to messages posted to this window
		setupPostMessage();

		// Prevent the slides from being scrolled out of view
		setupScrollPrevention();

		// Resets all vertical slides so that only the first is visible
		resetVerticalSlides();

		// Updates the presentation to match the current configuration values
		configure();

		// Read the initial hash
		readURL();

		// Update all backgrounds
		updateBackground( true );

		// Notify listeners that the presentation is ready but use a 1ms
		// timeout to ensure it's not fired synchronously after #initialize()
		setTimeout( function() {
			// Enable transitions now that we're loaded
			dom.slides.classList.remove( 'no-transition' );

			loaded = true;

			dom.wrapper.classList.add( 'ready' );

			dispatchEvent( 'ready', {
				'indexh': indexh,
				'indexv': indexv,
				'currentSlide': currentSlide
			} );
		}, 1 );

		// Special setup and config is required when printing to PDF
		if( isPrintingPDF() ) {
			removeEventListeners();

			// The document needs to have loaded for the PDF layout
			// measurements to be accurate
			if( document.readyState === 'complete' ) {
				setupPDF();
			}
			else {
				window.addEventListener( 'load', setupPDF );
			}
		}

	}

	/**
	 * Finds and stores references to DOM elements which are
	 * required by the presentation. If a required element is
	 * not found, it is created.
	 */
	function setupDOM() {

		// Prevent transitions while we're loading
		dom.slides.classList.add( 'no-transition' );

		// Background element
		dom.background = createSingletonNode( dom.wrapper, 'div', 'backgrounds', null );

		// Progress bar
		dom.progress = createSingletonNode( dom.wrapper, 'div', 'progress', '<span></span>' );
		dom.progressbar = dom.progress.querySelector( 'span' );

		// Arrow controls
		createSingletonNode( dom.wrapper, 'aside', 'controls',
			'<button class="navigate-left" aria-label="previous slide"></button>' +
			'<button class="navigate-right" aria-label="next slide"></button>' +
			'<button class="navigate-up" aria-label="above slide"></button>' +
			'<button class="navigate-down" aria-label="below slide"></button>' );

		// Slide number
		dom.slideNumber = createSingletonNode( dom.wrapper, 'div', 'slide-number', '' );

		// Element containing notes that are visible to the audience
		dom.speakerNotes = createSingletonNode( dom.wrapper, 'div', 'speaker-notes', null );
		dom.speakerNotes.setAttribute( 'data-prevent-swipe', '' );
		dom.speakerNotes.setAttribute( 'tabindex', '0' );

		// Overlay graphic which is displayed during the paused mode
		createSingletonNode( dom.wrapper, 'div', 'pause-overlay', null );

		// Cache references to elements
		dom.controls = document.querySelector( '.reveal .controls' );
		dom.theme = document.querySelector( '#theme' );

		dom.wrapper.setAttribute( 'role', 'application' );

		// There can be multiple instances of controls throughout the page
		dom.controlsLeft = toArray( document.querySelectorAll( '.navigate-left' ) );
		dom.controlsRight = toArray( document.querySelectorAll( '.navigate-right' ) );
		dom.controlsUp = toArray( document.querySelectorAll( '.navigate-up' ) );
		dom.controlsDown = toArray( document.querySelectorAll( '.navigate-down' ) );
		dom.controlsPrev = toArray( document.querySelectorAll( '.navigate-prev' ) );
		dom.controlsNext = toArray( document.querySelectorAll( '.navigate-next' ) );

		dom.statusDiv = createStatusDiv();
	}

	/**
	 * Creates a hidden div with role aria-live to announce the
	 * current slide content. Hide the div off-screen to make it
	 * available only to Assistive Technologies.
	 *
	 * @return {HTMLElement}
	 */
	function createStatusDiv() {

		var statusDiv = document.getElementById( 'aria-status-div' );
		if( !statusDiv ) {
			statusDiv = document.createElement( 'div' );
			statusDiv.style.position = 'absolute';
			statusDiv.style.height = '1px';
			statusDiv.style.width = '1px';
			statusDiv.style.overflow = 'hidden';
			statusDiv.style.clip = 'rect( 1px, 1px, 1px, 1px )';
			statusDiv.setAttribute( 'id', 'aria-status-div' );
			statusDiv.setAttribute( 'aria-live', 'polite' );
			statusDiv.setAttribute( 'aria-atomic','true' );
			dom.wrapper.appendChild( statusDiv );
		}
		return statusDiv;

	}

	/**
	 * Converts the given HTML element into a string of text
	 * that can be announced to a screen reader. Hidden
	 * elements are excluded.
	 */
	function getStatusText( node ) {

		var text = '';

		// Text node
		if( node.nodeType === 3 ) {
			text += node.textContent;
		}
		// Element node
		else if( node.nodeType === 1 ) {

			var isAriaHidden = node.getAttribute( 'aria-hidden' );
			var isDisplayHidden = window.getComputedStyle( node )['display'] === 'none';
			if( isAriaHidden !== 'true' && !isDisplayHidden ) {

				toArray( node.childNodes ).forEach( function( child ) {
					text += getStatusText( child );
				} );

			}

		}

		return text;

	}

	/**
	 * Configures the presentation for printing to a static
	 * PDF.
	 */
	function setupPDF() {

		var slideSize = getComputedSlideSize( window.innerWidth, window.innerHeight );

		// Dimensions of the PDF pages
		var pageWidth = Math.floor( slideSize.width * ( 1 + config.margin ) ),
			pageHeight = Math.floor( slideSize.height * ( 1 + config.margin  ) );

		// Dimensions of slides within the pages
		var slideWidth = slideSize.width,
			slideHeight = slideSize.height;

		// Let the browser know what page size we want to print
		injectStyleSheet( '@page{size:'+ pageWidth +'px '+ pageHeight +'px; margin: 0;}' );

		// Limit the size of certain elements to the dimensions of the slide
		injectStyleSheet( '.reveal section>img, .reveal section>video, .reveal section>iframe{max-width: '+ slideWidth +'px; max-height:'+ slideHeight +'px}' );

		document.body.classList.add( 'print-pdf' );
		document.body.style.width = pageWidth + 'px';
		document.body.style.height = pageHeight + 'px';

		// Add each slide's index as attributes on itself, we need these
		// indices to generate slide numbers below
		toArray( dom.wrapper.querySelectorAll( HORIZONTAL_SLIDES_SELECTOR ) ).forEach( function( hslide, h ) {
			hslide.setAttribute( 'data-index-h', h );

			if( hslide.classList.contains( 'stack' ) ) {
				toArray( hslide.querySelectorAll( 'section' ) ).forEach( function( vslide, v ) {
					vslide.setAttribute( 'data-index-h', h );
					vslide.setAttribute( 'data-index-v', v );
				} );
			}
		} );

		// Slide and slide background layout
		toArray( dom.wrapper.querySelectorAll( SLIDES_SELECTOR ) ).forEach( function( slide ) {

			// Vertical stacks are not centred since their section
			// children will be
			if( slide.classList.contains( 'stack' ) === false ) {
				// Center the slide inside of the page, giving the slide some margin
				var left = ( pageWidth - slideWidth ) / 2,
					top = ( pageHeight - slideHeight ) / 2;

				var contentHeight = slide.scrollHeight;
				var numberOfPages = Math.max( Math.ceil( contentHeight / pageHeight ), 1 );

				// Adhere to configured pages per slide limit
				numberOfPages = Math.min( numberOfPages, config.pdfMaxPagesPerSlide );

				// Center slides vertically
				if( numberOfPages === 1 && config.center || slide.classList.contains( 'center' ) ) {
					top = Math.max( ( pageHeight - contentHeight ) / 2, 0 );
				}

				// Wrap the slide in a page element and hide its overflow
				// so that no page ever flows onto another
				var page = document.createElement( 'div' );
				page.className = 'pdf-page';
				page.style.height = ( pageHeight * numberOfPages ) + 'px';
				slide.parentNode.insertBefore( page, slide );
				page.appendChild( slide );

				// Position the slide inside of the page
				slide.style.left = left + 'px';
				slide.style.top = top + 'px';
				slide.style.width = slideWidth + 'px';

				if( slide.slideBackgroundElement ) {
					page.insertBefore( slide.slideBackgroundElement, slide );
				}

				// Inject notes if `showNotes` is enabled
				if( config.showNotes ) {

					// Are there notes for this slide?
					var notes = getSlideNotes( slide );
					if( notes ) {

						var notesSpacing = 8;
						var notesLayout = typeof config.showNotes === 'string' ? config.showNotes : 'inline';
						var notesElement = document.createElement( 'div' );
						notesElement.classList.add( 'speaker-notes' );
						notesElement.classList.add( 'speaker-notes-pdf' );
						notesElement.setAttribute( 'data-layout', notesLayout );
						notesElement.innerHTML = notes;

						if( notesLayout === 'separate-page' ) {
							page.parentNode.insertBefore( notesElement, page.nextSibling );
						}
						else {
							notesElement.style.left = notesSpacing + 'px';
							notesElement.style.bottom = notesSpacing + 'px';
							notesElement.style.width = ( pageWidth - notesSpacing*2 ) + 'px';
							page.appendChild( notesElement );
						}

					}

				}

				// Inject slide numbers if `slideNumbers` are enabled
				if( config.slideNumber ) {
					var slideNumberH = parseInt( slide.getAttribute( 'data-index-h' ), 10 ) + 1,
						slideNumberV = parseInt( slide.getAttribute( 'data-index-v' ), 10 ) + 1;

					var numberElement = document.createElement( 'div' );
					numberElement.classList.add( 'slide-number' );
					numberElement.classList.add( 'slide-number-pdf' );
					numberElement.innerHTML = formatSlideNumber( slideNumberH, '.', slideNumberV );
					page.appendChild( numberElement );
				}
			}

		} );

		// Show all fragments
		toArray( dom.wrapper.querySelectorAll( SLIDES_SELECTOR + ' .fragment' ) ).forEach( function( fragment ) {
			fragment.classList.add( 'visible' );
		} );

	}

	/**
	 * This is an unfortunate necessity. Some actions – such as
	 * an input field being focused in an iframe or using the
	 * keyboard to expand text selection beyond the bounds of
	 * a slide – can trigger our content to be pushed out of view.
	 * This scrolling can not be prevented by hiding overflow in
	 * CSS (we already do) so we have to resort to repeatedly
	 * checking if the slides have been offset :(
	 */
	function setupScrollPrevention() {

		setInterval( function() {
			if( dom.wrapper.scrollTop !== 0 || dom.wrapper.scrollLeft !== 0 ) {
				dom.wrapper.scrollTop = 0;
				dom.wrapper.scrollLeft = 0;
			}
		}, 1000 );

	}

	/**
	 * Creates an HTML element and returns a reference to it.
	 * If the element already exists the existing instance will
	 * be returned.
	 *
	 * @param {HTMLElement} container
	 * @param {string} tagname
	 * @param {string} classname
	 * @param {string} innerHTML
	 *
	 * @return {HTMLElement}
	 */
	function createSingletonNode( container, tagname, classname, innerHTML ) {

		// Find all nodes matching the description
		var nodes = container.querySelectorAll( '.' + classname );

		// Check all matches to find one which is a direct child of
		// the specified container
		for( var i = 0; i < nodes.length; i++ ) {
			var testNode = nodes[i];
			if( testNode.parentNode === container ) {
				return testNode;
			}
		}

		// If no node was found, create it now
		var node = document.createElement( tagname );
		node.classList.add( classname );
		if( typeof innerHTML === 'string' ) {
			node.innerHTML = innerHTML;
		}
		container.appendChild( node );

		return node;

	}

	/**
	 * Creates the slide background elements and appends them
	 * to the background container. One element is created per
	 * slide no matter if the given slide has visible background.
	 */
	function createBackgrounds() {

		var printMode = isPrintingPDF();

		// Clear prior backgrounds
		dom.background.innerHTML = '';
		dom.background.classList.add( 'no-transition' );

		// Iterate over all horizontal slides
		toArray( dom.wrapper.querySelectorAll( HORIZONTAL_SLIDES_SELECTOR ) ).forEach( function( slideh ) {

			var backgroundStack = createBackground( slideh, dom.background );

			// Iterate over all vertical slides
			toArray( slideh.querySelectorAll( 'section' ) ).forEach( function( slidev ) {

				createBackground( slidev, backgroundStack );

				backgroundStack.classList.add( 'stack' );

			} );

		} );

		// Add parallax background if specified
		if( config.parallaxBackgroundImage ) {

			dom.background.style.backgroundImage = 'url("' + config.parallaxBackgroundImage + '")';
			dom.background.style.backgroundSize = config.parallaxBackgroundSize;

			// Make sure the below properties are set on the element - these properties are
			// needed for proper transitions to be set on the element via CSS. To remove
			// annoying background slide-in effect when the presentation starts, apply
			// these properties after short time delay
			setTimeout( function() {
				dom.wrapper.classList.add( 'has-parallax-background' );
			}, 1 );

		}
		else {

			dom.background.style.backgroundImage = '';
			dom.wrapper.classList.remove( 'has-parallax-background' );

		}

	}

	/**
	 * Creates a background for the given slide.
	 *
	 * @param {HTMLElement} slide
	 * @param {HTMLElement} container The element that the background
	 * should be appended to
	 * @return {HTMLElement} New background div
	 */
	function createBackground( slide, container ) {

		var data = {
			background: slide.getAttribute( 'data-background' ),
			backgroundSize: slide.getAttribute( 'data-background-size' ),
			backgroundImage: slide.getAttribute( 'data-background-image' ),
			backgroundVideo: slide.getAttribute( 'data-background-video' ),
			backgroundIframe: slide.getAttribute( 'data-background-iframe' ),
			backgroundColor: slide.getAttribute( 'data-background-color' ),
			backgroundRepeat: slide.getAttribute( 'data-background-repeat' ),
			backgroundPosition: slide.getAttribute( 'data-background-position' ),
			backgroundTransition: slide.getAttribute( 'data-background-transition' )
		};

		var element = document.createElement( 'div' );

		// Carry over custom classes from the slide to the background
		element.className = 'slide-background ' + slide.className.replace( /present|past|future/, '' );

		if( data.background ) {
			// Auto-wrap image urls in url(...)
			if( /^(http|file|\/\/)/gi.test( data.background ) || /\.(svg|png|jpg|jpeg|gif|bmp)$/gi.test( data.background ) ) {
				slide.setAttribute( 'data-background-image', data.background );
			}
			else {
				element.style.background = data.background;
			}
		}

		// Create a hash for this combination of background settings.
		// This is used to determine when two slide backgrounds are
		// the same.
		if( data.background || data.backgroundColor || data.backgroundImage || data.backgroundVideo || data.backgroundIframe ) {
			element.setAttribute( 'data-background-hash', data.background +
															data.backgroundSize +
															data.backgroundImage +
															data.backgroundVideo +
															data.backgroundIframe +
															data.backgroundColor +
															data.backgroundRepeat +
															data.backgroundPosition +
															data.backgroundTransition );
		}

		// Additional and optional background properties
		if( data.backgroundSize ) element.style.backgroundSize = data.backgroundSize;
		if( data.backgroundColor ) element.style.backgroundColor = data.backgroundColor;
		if( data.backgroundRepeat ) element.style.backgroundRepeat = data.backgroundRepeat;
		if( data.backgroundPosition ) element.style.backgroundPosition = data.backgroundPosition;
		if( data.backgroundTransition ) element.setAttribute( 'data-background-transition', data.backgroundTransition );

		container.appendChild( element );

		// If backgrounds are being recreated, clear old classes
		slide.classList.remove( 'has-dark-background' );
		slide.classList.remove( 'has-light-background' );

		slide.slideBackgroundElement = element;

		// If this slide has a background color, add a class that
		// signals if it is light or dark. If the slide has no background
		// color, no class will be set
		var computedBackgroundStyle = window.getComputedStyle( element );
		if( computedBackgroundStyle && computedBackgroundStyle.backgroundColor ) {
			var rgb = colorToRgb( computedBackgroundStyle.backgroundColor );

			// Ignore fully transparent backgrounds. Some browsers return
			// rgba(0,0,0,0) when reading the computed background color of
			// an element with no background
			if( rgb && rgb.a !== 0 ) {
				if( colorBrightness( computedBackgroundStyle.backgroundColor ) < 128 ) {
					slide.classList.add( 'has-dark-background' );
				}
				else {
					slide.classList.add( 'has-light-background' );
				}
			}
		}

		return element;

	}

	/**
	 * Registers a listener to postMessage events, this makes it
	 * possible to call all reveal.js API methods from another
	 * window. For example:
	 *
	 * revealWindow.postMessage( JSON.stringify({
	 *   method: 'slide',
	 *   args: [ 2 ]
	 * }), '*' );
	 */
	function setupPostMessage() {

		if( config.postMessage ) {
			window.addEventListener( 'message', function ( event ) {
				var data = event.data;

				// Make sure we're dealing with JSON
				if( typeof data === 'string' && data.charAt( 0 ) === '{' && data.charAt( data.length - 1 ) === '}' ) {
					data = JSON.parse( data );

					// Check if the requested method can be found
					if( data.method && typeof Reveal[data.method] === 'function' ) {
						Reveal[data.method].apply( Reveal, data.args );
					}
				}
			}, false );
		}

	}

	/**
	 * Applies the configuration settings from the config
	 * object. May be called multiple times.
	 *
	 * @param {object} options
	 */
	function configure( options ) {

		var numberOfSlides = dom.wrapper.querySelectorAll( SLIDES_SELECTOR ).length;

		dom.wrapper.classList.remove( config.transition );

		// New config options may be passed when this method
		// is invoked through the API after initialization
		if( typeof options === 'object' ) extend( config, options );

		// Force linear transition based on browser capabilities
		if( features.transforms3d === false ) config.transition = 'linear';

		dom.wrapper.classList.add( config.transition );

		dom.wrapper.setAttribute( 'data-transition-speed', config.transitionSpeed );
		dom.wrapper.setAttribute( 'data-background-transition', config.backgroundTransition );

		dom.controls.style.display = config.controls ? 'block' : 'none';
		dom.progress.style.display = config.progress ? 'block' : 'none';
		dom.slideNumber.style.display = config.slideNumber && !isPrintingPDF() ? 'block' : 'none';

		if( config.shuffle ) {
			shuffle();
		}

		if( config.rtl ) {
			dom.wrapper.classList.add( 'rtl' );
		}
		else {
			dom.wrapper.classList.remove( 'rtl' );
		}

		if( config.center ) {
			dom.wrapper.classList.add( 'center' );
		}
		else {
			dom.wrapper.classList.remove( 'center' );
		}

		// Exit the paused mode if it was configured off
		if( config.pause === false ) {
			resume();
		}

		if( config.showNotes ) {
			dom.speakerNotes.classList.add( 'visible' );
			dom.speakerNotes.setAttribute( 'data-layout', typeof config.showNotes === 'string' ? config.showNotes : 'inline' );
		}
		else {
			dom.speakerNotes.classList.remove( 'visible' );
		}

		if( config.mouseWheel ) {
			document.addEventListener( 'DOMMouseScroll', onDocumentMouseScroll, false ); // FF
			document.addEventListener( 'mousewheel', onDocumentMouseScroll, false );
		}
		else {
			document.removeEventListener( 'DOMMouseScroll', onDocumentMouseScroll, false ); // FF
			document.removeEventListener( 'mousewheel', onDocumentMouseScroll, false );
		}

		// Rolling 3D links
		if( config.rollingLinks ) {
			enableRollingLinks();
		}
		else {
			disableRollingLinks();
		}

		// Iframe link previews
		if( config.previewLinks ) {
			enablePreviewLinks();
		}
		else {
			disablePreviewLinks();
			enablePreviewLinks( '[data-preview-link]' );
		}

		// Remove existing auto-slide controls
		if( autoSlidePlayer ) {
			autoSlidePlayer.destroy();
			autoSlidePlayer = null;
		}

		// Generate auto-slide controls if needed
		if( numberOfSlides > 1 && config.autoSlide && config.autoSlideStoppable && features.canvas && features.requestAnimationFrame ) {
			autoSlidePlayer = new Playback( dom.wrapper, function() {
				return Math.min( Math.max( ( Date.now() - autoSlideStartTime ) / autoSlide, 0 ), 1 );
			} );

			autoSlidePlayer.on( 'click', onAutoSlidePlayerClick );
			autoSlidePaused = false;
		}

		// When fragments are turned off they should be visible
		if( config.fragments === false ) {
			toArray( dom.slides.querySelectorAll( '.fragment' ) ).forEach( function( element ) {
				element.classList.add( 'visible' );
				element.classList.remove( 'current-fragment' );
			} );
		}

		sync();

	}

	/**
	 * Binds all event listeners.
	 */
	function addEventListeners() {

		eventsAreBound = true;

		window.addEventListener( 'hashchange', onWindowHashChange, false );
		window.addEventListener( 'resize', onWindowResize, false );

		if( config.touch ) {
			dom.wrapper.addEventListener( 'touchstart', onTouchStart, false );
			dom.wrapper.addEventListener( 'touchmove', onTouchMove, false );
			dom.wrapper.addEventListener( 'touchend', onTouchEnd, false );

			// Support pointer-style touch interaction as well
			if( window.navigator.pointerEnabled ) {
				// IE 11 uses un-prefixed version of pointer events
				dom.wrapper.addEventListener( 'pointerdown', onPointerDown, false );
				dom.wrapper.addEventListener( 'pointermove', onPointerMove, false );
				dom.wrapper.addEventListener( 'pointerup', onPointerUp, false );
			}
			else if( window.navigator.msPointerEnabled ) {
				// IE 10 uses prefixed version of pointer events
				dom.wrapper.addEventListener( 'MSPointerDown', onPointerDown, false );
				dom.wrapper.addEventListener( 'MSPointerMove', onPointerMove, false );
				dom.wrapper.addEventListener( 'MSPointerUp', onPointerUp, false );
			}
		}

		if( config.keyboard ) {
			document.addEventListener( 'keydown', onDocumentKeyDown, false );
			document.addEventListener( 'keypress', onDocumentKeyPress, false );
		}

		if( config.progress && dom.progress ) {
			dom.progress.addEventListener( 'click', onProgressClicked, false );
		}

		if( config.focusBodyOnPageVisibilityChange ) {
			var visibilityChange;

			if( 'hidden' in document ) {
				visibilityChange = 'visibilitychange';
			}
			else if( 'msHidden' in document ) {
				visibilityChange = 'msvisibilitychange';
			}
			else if( 'webkitHidden' in document ) {
				visibilityChange = 'webkitvisibilitychange';
			}

			if( visibilityChange ) {
				document.addEventListener( visibilityChange, onPageVisibilityChange, false );
			}
		}

		// Listen to both touch and click events, in case the device
		// supports both
		var pointerEvents = [ 'touchstart', 'click' ];

		// Only support touch for Android, fixes double navigations in
		// stock browser
		if( UA.match( /android/gi ) ) {
			pointerEvents = [ 'touchstart' ];
		}

		pointerEvents.forEach( function( eventName ) {
			dom.controlsLeft.forEach( function( el ) { el.addEventListener( eventName, onNavigateLeftClicked, false ); } );
			dom.controlsRight.forEach( function( el ) { el.addEventListener( eventName, onNavigateRightClicked, false ); } );
			dom.controlsUp.forEach( function( el ) { el.addEventListener( eventName, onNavigateUpClicked, false ); } );
			dom.controlsDown.forEach( function( el ) { el.addEventListener( eventName, onNavigateDownClicked, false ); } );
			dom.controlsPrev.forEach( function( el ) { el.addEventListener( eventName, onNavigatePrevClicked, false ); } );
			dom.controlsNext.forEach( function( el ) { el.addEventListener( eventName, onNavigateNextClicked, false ); } );
		} );

	}

	/**
	 * Unbinds all event listeners.
	 */
	function removeEventListeners() {

		eventsAreBound = false;

		document.removeEventListener( 'keydown', onDocumentKeyDown, false );
		document.removeEventListener( 'keypress', onDocumentKeyPress, false );
		window.removeEventListener( 'hashchange', onWindowHashChange, false );
		window.removeEventListener( 'resize', onWindowResize, false );

		dom.wrapper.removeEventListener( 'touchstart', onTouchStart, false );
		dom.wrapper.removeEventListener( 'touchmove', onTouchMove, false );
		dom.wrapper.removeEventListener( 'touchend', onTouchEnd, false );

		// IE11
		if( window.navigator.pointerEnabled ) {
			dom.wrapper.removeEventListener( 'pointerdown', onPointerDown, false );
			dom.wrapper.removeEventListener( 'pointermove', onPointerMove, false );
			dom.wrapper.removeEventListener( 'pointerup', onPointerUp, false );
		}
		// IE10
		else if( window.navigator.msPointerEnabled ) {
			dom.wrapper.removeEventListener( 'MSPointerDown', onPointerDown, false );
			dom.wrapper.removeEventListener( 'MSPointerMove', onPointerMove, false );
			dom.wrapper.removeEventListener( 'MSPointerUp', onPointerUp, false );
		}

		if ( config.progress && dom.progress ) {
			dom.progress.removeEventListener( 'click', onProgressClicked, false );
		}

		[ 'touchstart', 'click' ].forEach( function( eventName ) {
			dom.controlsLeft.forEach( function( el ) { el.removeEventListener( eventName, onNavigateLeftClicked, false ); } );
			dom.controlsRight.forEach( function( el ) { el.removeEventListener( eventName, onNavigateRightClicked, false ); } );
			dom.controlsUp.forEach( function( el ) { el.removeEventListener( eventName, onNavigateUpClicked, false ); } );
			dom.controlsDown.forEach( function( el ) { el.removeEventListener( eventName, onNavigateDownClicked, false ); } );
			dom.controlsPrev.forEach( function( el ) { el.removeEventListener( eventName, onNavigatePrevClicked, false ); } );
			dom.controlsNext.forEach( function( el ) { el.removeEventListener( eventName, onNavigateNextClicked, false ); } );
		} );

	}

	/**
	 * Extend object a with the properties of object b.
	 * If there's a conflict, object b takes precedence.
	 *
	 * @param {object} a
	 * @param {object} b
	 */
	function extend( a, b ) {

		for( var i in b ) {
			a[ i ] = b[ i ];
		}

	}

	/**
	 * Converts the target object to an array.
	 *
	 * @param {object} o
	 * @return {object[]}
	 */
	function toArray( o ) {

		return Array.prototype.slice.call( o );

	}

	/**
	 * Utility for deserializing a value.
	 *
	 * @param {*} value
	 * @return {*}
	 */
	function deserialize( value ) {

		if( typeof value === 'string' ) {
			if( value === 'null' ) return null;
			else if( value === 'true' ) return true;
			else if( value === 'false' ) return false;
			else if( value.match( /^\d+$/ ) ) return parseFloat( value );
		}

		return value;

	}

	/**
	 * Measures the distance in pixels between point a
	 * and point b.
	 *
	 * @param {object} a point with x/y properties
	 * @param {object} b point with x/y properties
	 *
	 * @return {number}
	 */
	function distanceBetween( a, b ) {

		var dx = a.x - b.x,
			dy = a.y - b.y;

		return Math.sqrt( dx*dx + dy*dy );

	}

	/**
	 * Applies a CSS transform to the target element.
	 *
	 * @param {HTMLElement} element
	 * @param {string} transform
	 */
	function transformElement( element, transform ) {

		element.style.WebkitTransform = transform;
		element.style.MozTransform = transform;
		element.style.msTransform = transform;
		element.style.transform = transform;

	}

	/**
	 * Applies CSS transforms to the slides container. The container
	 * is transformed from two separate sources: layout and the overview
	 * mode.
	 *
	 * @param {object} transforms
	 */
	function transformSlides( transforms ) {

		// Pick up new transforms from arguments
		if( typeof transforms.layout === 'string' ) slidesTransform.layout = transforms.layout;
		if( typeof transforms.overview === 'string' ) slidesTransform.overview = transforms.overview;

		// Apply the transforms to the slides container
		if( slidesTransform.layout ) {
			transformElement( dom.slides, slidesTransform.layout + ' ' + slidesTransform.overview );
		}
		else {
			transformElement( dom.slides, slidesTransform.overview );
		}

	}

	/**
	 * Injects the given CSS styles into the DOM.
	 *
	 * @param {string} value
	 */
	function injectStyleSheet( value ) {

		var tag = document.createElement( 'style' );
		tag.type = 'text/css';
		if( tag.styleSheet ) {
			tag.styleSheet.cssText = value;
		}
		else {
			tag.appendChild( document.createTextNode( value ) );
		}
		document.getElementsByTagName( 'head' )[0].appendChild( tag );

	}

	/**
	 * Find the closest parent that matches the given
	 * selector.
	 *
	 * @param {HTMLElement} target The child element
	 * @param {String} selector The CSS selector to match
	 * the parents against
	 *
	 * @return {HTMLElement} The matched parent or null
	 * if no matching parent was found
	 */
	function closestParent( target, selector ) {

		var parent = target.parentNode;

		while( parent ) {

			// There's some overhead doing this each time, we don't
			// want to rewrite the element prototype but should still
			// be enough to feature detect once at startup...
			var matchesMethod = parent.matches || parent.matchesSelector || parent.msMatchesSelector;

			// If we find a match, we're all set
			if( matchesMethod && matchesMethod.call( parent, selector ) ) {
				return parent;
			}

			// Keep searching
			parent = parent.parentNode;

		}

		return null;

	}

	/**
	 * Converts various color input formats to an {r:0,g:0,b:0} object.
	 *
	 * @param {string} color The string representation of a color
	 * @example
	 * colorToRgb('#000');
	 * @example
	 * colorToRgb('#000000');
	 * @example
	 * colorToRgb('rgb(0,0,0)');
	 * @example
	 * colorToRgb('rgba(0,0,0)');
	 *
	 * @return {{r: number, g: number, b: number, [a]: number}|null}
	 */
	function colorToRgb( color ) {

		var hex3 = color.match( /^#([0-9a-f]{3})$/i );
		if( hex3 && hex3[1] ) {
			hex3 = hex3[1];
			return {
				r: parseInt( hex3.charAt( 0 ), 16 ) * 0x11,
				g: parseInt( hex3.charAt( 1 ), 16 ) * 0x11,
				b: parseInt( hex3.charAt( 2 ), 16 ) * 0x11
			};
		}

		var hex6 = color.match( /^#([0-9a-f]{6})$/i );
		if( hex6 && hex6[1] ) {
			hex6 = hex6[1];
			return {
				r: parseInt( hex6.substr( 0, 2 ), 16 ),
				g: parseInt( hex6.substr( 2, 2 ), 16 ),
				b: parseInt( hex6.substr( 4, 2 ), 16 )
			};
		}

		var rgb = color.match( /^rgb\s*\(\s*(\d+)\s*,\s*(\d+)\s*,\s*(\d+)\s*\)$/i );
		if( rgb ) {
			return {
				r: parseInt( rgb[1], 10 ),
				g: parseInt( rgb[2], 10 ),
				b: parseInt( rgb[3], 10 )
			};
		}

		var rgba = color.match( /^rgba\s*\(\s*(\d+)\s*,\s*(\d+)\s*,\s*(\d+)\s*\,\s*([\d]+|[\d]*.[\d]+)\s*\)$/i );
		if( rgba ) {
			return {
				r: parseInt( rgba[1], 10 ),
				g: parseInt( rgba[2], 10 ),
				b: parseInt( rgba[3], 10 ),
				a: parseFloat( rgba[4] )
			};
		}

		return null;

	}

	/**
	 * Calculates brightness on a scale of 0-255.
	 *
	 * @param {string} color See colorToRgb for supported formats.
	 * @see {@link colorToRgb}
	 */
	function colorBrightness( color ) {

		if( typeof color === 'string' ) color = colorToRgb( color );

		if( color ) {
			return ( color.r * 299 + color.g * 587 + color.b * 114 ) / 1000;
		}

		return null;

	}

	/**
	 * Returns the remaining height within the parent of the
	 * target element.
	 *
	 * remaining height = [ configured parent height ] - [ current parent height ]
	 * 
	 * @param {HTMLElement} element
	 * @param {number} [height]
	 */
	function getRemainingHeight( element, height ) {

		height = height || 0;

		if( element ) {
			var newHeight, oldHeight = element.style.height;

			// Change the .stretch element height to 0 in order find the height of all
			// the other elements
			element.style.height = '0px';
			newHeight = height - element.parentNode.offsetHeight;

			// Restore the old height, just in case
			element.style.height = oldHeight + 'px';

			return newHeight;
		}

		return height;

	}

	/**
	 * Checks if this instance is being used to print a PDF.
	 */
	function isPrintingPDF() {

		return ( /print-pdf/gi ).test( window.location.search );

	}

	/**
	 * Hides the address bar if we're on a mobile device.
	 */
	function hideAddressBar() {

		if( config.hideAddressBar && isMobileDevice ) {
			// Events that should trigger the address bar to hide
			window.addEventListener( 'load', removeAddressBar, false );
			window.addEventListener( 'orientationchange', removeAddressBar, false );
		}

	}

	/**
	 * Causes the address bar to hide on mobile devices,
	 * more vertical space ftw.
	 */
	function removeAddressBar() {

		setTimeout( function() {
			window.scrollTo( 0, 1 );
		}, 10 );

	}

	/**
	 * Dispatches an event of the specified type from the
	 * reveal DOM element.
	 */
	function dispatchEvent( type, args ) {

		var event = document.createEvent( 'HTMLEvents', 1, 2 );
		event.initEvent( type, true, true );
		extend( event, args );
		dom.wrapper.dispatchEvent( event );

		// If we're in an iframe, post each reveal.js event to the
		// parent window. Used by the notes plugin
		if( config.postMessageEvents && window.parent !== window.self ) {
			window.parent.postMessage( JSON.stringify({ namespace: 'reveal', eventName: type, state: getState() }), '*' );
		}

	}

	/**
	 * Wrap all links in 3D goodness.
	 */
	function enableRollingLinks() {

		if( features.transforms3d && !( 'msPerspective' in document.body.style ) ) {
			var anchors = dom.wrapper.querySelectorAll( SLIDES_SELECTOR + ' a' );

			for( var i = 0, len = anchors.length; i < len; i++ ) {
				var anchor = anchors[i];

				if( anchor.textContent && !anchor.querySelector( '*' ) && ( !anchor.className || !anchor.classList.contains( anchor, 'roll' ) ) ) {
					var span = document.createElement('span');
					span.setAttribute('data-title', anchor.text);
					span.innerHTML = anchor.innerHTML;

					anchor.classList.add( 'roll' );
					anchor.innerHTML = '';
					anchor.appendChild(span);
				}
			}
		}

	}

	/**
	 * Unwrap all 3D links.
	 */
	function disableRollingLinks() {

		var anchors = dom.wrapper.querySelectorAll( SLIDES_SELECTOR + ' a.roll' );

		for( var i = 0, len = anchors.length; i < len; i++ ) {
			var anchor = anchors[i];
			var span = anchor.querySelector( 'span' );

			if( span ) {
				anchor.classList.remove( 'roll' );
				anchor.innerHTML = span.innerHTML;
			}
		}

	}

	/**
	 * Bind preview frame links.
	 *
	 * @param {string} [selector=a] - selector for anchors
	 */
	function enablePreviewLinks( selector ) {

		var anchors = toArray( document.querySelectorAll( selector ? selector : 'a' ) );

		anchors.forEach( function( element ) {
			if( /^(http|www)/gi.test( element.getAttribute( 'href' ) ) ) {
				element.addEventListener( 'click', onPreviewLinkClicked, false );
			}
		} );

	}

	/**
	 * Unbind preview frame links.
	 */
	function disablePreviewLinks() {

		var anchors = toArray( document.querySelectorAll( 'a' ) );

		anchors.forEach( function( element ) {
			if( /^(http|www)/gi.test( element.getAttribute( 'href' ) ) ) {
				element.removeEventListener( 'click', onPreviewLinkClicked, false );
			}
		} );

	}

	/**
	 * Opens a preview window for the target URL.
	 *
	 * @param {string} url - url for preview iframe src
	 */
	function showPreview( url ) {

		closeOverlay();

		dom.overlay = document.createElement( 'div' );
		dom.overlay.classList.add( 'overlay' );
		dom.overlay.classList.add( 'overlay-preview' );
		dom.wrapper.appendChild( dom.overlay );

		dom.overlay.innerHTML = [
			'<header>',
				'<a class="close" href="#"><span class="icon"></span></a>',
				'<a class="external" href="'+ url +'" target="_blank"><span class="icon"></span></a>',
			'</header>',
			'<div class="spinner"></div>',
			'<div class="viewport">',
				'<iframe src="'+ url +'"></iframe>',
			'</div>'
		].join('');

		dom.overlay.querySelector( 'iframe' ).addEventListener( 'load', function( event ) {
			dom.overlay.classList.add( 'loaded' );
		}, false );

		dom.overlay.querySelector( '.close' ).addEventListener( 'click', function( event ) {
			closeOverlay();
			event.preventDefault();
		}, false );

		dom.overlay.querySelector( '.external' ).addEventListener( 'click', function( event ) {
			closeOverlay();
		}, false );

		setTimeout( function() {
			dom.overlay.classList.add( 'visible' );
		}, 1 );

	}

	/**
	 * Opens an overlay window with help material.
	 */
	function showHelp() {

		if( config.help ) {

			closeOverlay();

			dom.overlay = document.createElement( 'div' );
			dom.overlay.classList.add( 'overlay' );
			dom.overlay.classList.add( 'overlay-help' );
			dom.wrapper.appendChild( dom.overlay );

			var html = '<p class="title">Keyboard Shortcuts</p><br/>';

			html += '<table><th>KEY</th><th>ACTION</th>';
			for( var key in keyboardShortcuts ) {
				html += '<tr><td>' + key + '</td><td>' + keyboardShortcuts[ key ] + '</td></tr>';
			}

			html += '</table>';

			dom.overlay.innerHTML = [
				'<header>',
					'<a class="close" href="#"><span class="icon"></span></a>',
				'</header>',
				'<div class="viewport">',
					'<div class="viewport-inner">'+ html +'</div>',
				'</div>'
			].join('');

			dom.overlay.querySelector( '.close' ).addEventListener( 'click', function( event ) {
				closeOverlay();
				event.preventDefault();
			}, false );

			setTimeout( function() {
				dom.overlay.classList.add( 'visible' );
			}, 1 );

		}

	}

	/**
	 * Closes any currently open overlay.
	 */
	function closeOverlay() {

		if( dom.overlay ) {
			dom.overlay.parentNode.removeChild( dom.overlay );
			dom.overlay = null;
		}

	}

	/**
	 * Applies JavaScript-controlled layout rules to the
	 * presentation.
	 */
	function layout() {

		if( dom.wrapper && !isPrintingPDF() ) {

			var size = getComputedSlideSize();

			// Layout the contents of the slides
			layoutSlideContents( config.width, config.height );

			dom.slides.style.width = size.width + 'px';
			dom.slides.style.height = size.height + 'px';

			// Determine scale of content to fit within available space
			scale = Math.min( size.presentationWidth / size.width, size.presentationHeight / size.height );

			// Respect max/min scale settings
			scale = Math.max( scale, config.minScale );
			scale = Math.min( scale, config.maxScale );

			// Don't apply any scaling styles if scale is 1
			if( scale === 1 ) {
				dom.slides.style.zoom = '';
				dom.slides.style.left = '';
				dom.slides.style.top = '';
				dom.slides.style.bottom = '';
				dom.slides.style.right = '';
				transformSlides( { layout: '' } );
			}
			else {
				// Prefer zoom for scaling up so that content remains crisp.
				// Don't use zoom to scale down since that can lead to shifts
				// in text layout/line breaks.
				if( scale > 1 && features.zoom ) {
					dom.slides.style.zoom = scale;
					dom.slides.style.left = '';
					dom.slides.style.top = '';
					dom.slides.style.bottom = '';
					dom.slides.style.right = '';
					transformSlides( { layout: '' } );
				}
				// Apply scale transform as a fallback
				else {
					dom.slides.style.zoom = '';
					dom.slides.style.left = '50%';
					dom.slides.style.top = '50%';
					dom.slides.style.bottom = 'auto';
					dom.slides.style.right = 'auto';
					transformSlides( { layout: 'translate(-50%, -50%) scale('+ scale +')' } );
				}
			}

			// Select all slides, vertical and horizontal
			var slides = toArray( dom.wrapper.querySelectorAll( SLIDES_SELECTOR ) );

			for( var i = 0, len = slides.length; i < len; i++ ) {
				var slide = slides[ i ];

				// Don't bother updating invisible slides
				if( slide.style.display === 'none' ) {
					continue;
				}

				if( config.center || slide.classList.contains( 'center' ) ) {
					// Vertical stacks are not centred since their section
					// children will be
					if( slide.classList.contains( 'stack' ) ) {
						slide.style.top = 0;
					}
					else {
						slide.style.top = Math.max( ( size.height - slide.scrollHeight ) / 2, 0 ) + 'px';
					}
				}
				else {
					slide.style.top = '';
				}

			}

			updateProgress();
			updateParallax();

		}

	}

	/**
	 * Applies layout logic to the contents of all slides in
	 * the presentation.
	 *
	 * @param {string|number} width
	 * @param {string|number} height
	 */
	function layoutSlideContents( width, height ) {

		// Handle sizing of elements with the 'stretch' class
		toArray( dom.slides.querySelectorAll( 'section > .stretch' ) ).forEach( function( element ) {

			// Determine how much vertical space we can use
			var remainingHeight = getRemainingHeight( element, height );

			// Consider the aspect ratio of media elements
			if( /(img|video)/gi.test( element.nodeName ) ) {
				var nw = element.naturalWidth || element.videoWidth,
					nh = element.naturalHeight || element.videoHeight;

				var es = Math.min( width / nw, remainingHeight / nh );

				element.style.width = ( nw * es ) + 'px';
				element.style.height = ( nh * es ) + 'px';

			}
			else {
				element.style.width = width + 'px';
				element.style.height = remainingHeight + 'px';
			}

		} );

	}

	/**
	 * Calculates the computed pixel size of our slides. These
	 * values are based on the width and height configuration
	 * options.
	 *
	 * @param {number} [presentationWidth=dom.wrapper.offsetWidth]
	 * @param {number} [presentationHeight=dom.wrapper.offsetHeight]
	 */
	function getComputedSlideSize( presentationWidth, presentationHeight ) {

		var size = {
			// Slide size
			width: config.width,
			height: config.height,

			// Presentation size
			presentationWidth: presentationWidth || dom.wrapper.offsetWidth,
			presentationHeight: presentationHeight || dom.wrapper.offsetHeight
		};

		// Reduce available space by margin
		size.presentationWidth -= ( size.presentationWidth * config.margin );
		size.presentationHeight -= ( size.presentationHeight * config.margin );

		// Slide width may be a percentage of available width
		if( typeof size.width === 'string' && /%$/.test( size.width ) ) {
			size.width = parseInt( size.width, 10 ) / 100 * size.presentationWidth;
		}

		// Slide height may be a percentage of available height
		if( typeof size.height === 'string' && /%$/.test( size.height ) ) {
			size.height = parseInt( size.height, 10 ) / 100 * size.presentationHeight;
		}

		return size;

	}

	/**
	 * Stores the vertical index of a stack so that the same
	 * vertical slide can be selected when navigating to and
	 * from the stack.
	 *
	 * @param {HTMLElement} stack The vertical stack element
	 * @param {string|number} [v=0] Index to memorize
	 */
	function setPreviousVerticalIndex( stack, v ) {

		if( typeof stack === 'object' && typeof stack.setAttribute === 'function' ) {
			stack.setAttribute( 'data-previous-indexv', v || 0 );
		}

	}

	/**
	 * Retrieves the vertical index which was stored using
	 * #setPreviousVerticalIndex() or 0 if no previous index
	 * exists.
	 *
	 * @param {HTMLElement} stack The vertical stack element
	 */
	function getPreviousVerticalIndex( stack ) {

		if( typeof stack === 'object' && typeof stack.setAttribute === 'function' && stack.classList.contains( 'stack' ) ) {
			// Prefer manually defined start-indexv
			var attributeName = stack.hasAttribute( 'data-start-indexv' ) ? 'data-start-indexv' : 'data-previous-indexv';

			return parseInt( stack.getAttribute( attributeName ) || 0, 10 );
		}

		return 0;

	}

	/**
	 * Displays the overview of slides (quick nav) by scaling
	 * down and arranging all slide elements.
	 */
	function activateOverview() {

		// Only proceed if enabled in config
		if( config.overview && !isOverview() ) {

			overview = true;

			dom.wrapper.classList.add( 'overview' );
			dom.wrapper.classList.remove( 'overview-deactivating' );

			if( features.overviewTransitions ) {
				setTimeout( function() {
					dom.wrapper.classList.add( 'overview-animated' );
				}, 1 );
			}

			// Don't auto-slide while in overview mode
			cancelAutoSlide();

			// Move the backgrounds element into the slide container to
			// that the same scaling is applied
			dom.slides.appendChild( dom.background );

			// Clicking on an overview slide navigates to it
			toArray( dom.wrapper.querySelectorAll( SLIDES_SELECTOR ) ).forEach( function( slide ) {
				if( !slide.classList.contains( 'stack' ) ) {
					slide.addEventListener( 'click', onOverviewSlideClicked, true );
				}
			} );

			// Calculate slide sizes
			var margin = 70;
			var slideSize = getComputedSlideSize();
			overviewSlideWidth = slideSize.width + margin;
			overviewSlideHeight = slideSize.height + margin;

			// Reverse in RTL mode
			if( config.rtl ) {
				overviewSlideWidth = -overviewSlideWidth;
			}

			updateSlidesVisibility();
			layoutOverview();
			updateOverview();

			layout();

			// Notify observers of the overview showing
			dispatchEvent( 'overviewshown', {
				'indexh': indexh,
				'indexv': indexv,
				'currentSlide': currentSlide
			} );

		}

	}

	/**
	 * Uses CSS transforms to position all slides in a grid for
	 * display inside of the overview mode.
	 */
	function layoutOverview() {

		// Layout slides
		toArray( dom.wrapper.querySelectorAll( HORIZONTAL_SLIDES_SELECTOR ) ).forEach( function( hslide, h ) {
			hslide.setAttribute( 'data-index-h', h );
			transformElement( hslide, 'translate3d(' + ( h * overviewSlideWidth ) + 'px, 0, 0)' );

			if( hslide.classList.contains( 'stack' ) ) {

				toArray( hslide.querySelectorAll( 'section' ) ).forEach( function( vslide, v ) {
					vslide.setAttribute( 'data-index-h', h );
					vslide.setAttribute( 'data-index-v', v );

					transformElement( vslide, 'translate3d(0, ' + ( v * overviewSlideHeight ) + 'px, 0)' );
				} );

			}
		} );

		// Layout slide backgrounds
		toArray( dom.background.childNodes ).forEach( function( hbackground, h ) {
			transformElement( hbackground, 'translate3d(' + ( h * overviewSlideWidth ) + 'px, 0, 0)' );

			toArray( hbackground.querySelectorAll( '.slide-background' ) ).forEach( function( vbackground, v ) {
				transformElement( vbackground, 'translate3d(0, ' + ( v * overviewSlideHeight ) + 'px, 0)' );
			} );
		} );

	}

	/**
	 * Moves the overview viewport to the current slides.
	 * Called each time the current slide changes.
	 */
	function updateOverview() {

		transformSlides( {
			overview: [
				'translateX('+ ( -indexh * overviewSlideWidth ) +'px)',
				'translateY('+ ( -indexv * overviewSlideHeight ) +'px)',
				'translateZ('+ ( window.innerWidth < 400 ? -1000 : -2500 ) +'px)'
			].join( ' ' )
		} );

	}

	/**
	 * Exits the slide overview and enters the currently
	 * active slide.
	 */
	function deactivateOverview() {

		// Only proceed if enabled in config
		if( config.overview ) {

			overview = false;

			dom.wrapper.classList.remove( 'overview' );
			dom.wrapper.classList.remove( 'overview-animated' );

			// Temporarily add a class so that transitions can do different things
			// depending on whether they are exiting/entering overview, or just
			// moving from slide to slide
			dom.wrapper.classList.add( 'overview-deactivating' );

			setTimeout( function () {
				dom.wrapper.classList.remove( 'overview-deactivating' );
			}, 1 );

			// Move the background element back out
			dom.wrapper.appendChild( dom.background );

			// Clean up changes made to slides
			toArray( dom.wrapper.querySelectorAll( SLIDES_SELECTOR ) ).forEach( function( slide ) {
				transformElement( slide, '' );

				slide.removeEventListener( 'click', onOverviewSlideClicked, true );
			} );

			// Clean up changes made to backgrounds
			toArray( dom.background.querySelectorAll( '.slide-background' ) ).forEach( function( background ) {
				transformElement( background, '' );
			} );

			transformSlides( { overview: '' } );

			slide( indexh, indexv );

			layout();

			cueAutoSlide();

			// Notify observers of the overview hiding
			dispatchEvent( 'overviewhidden', {
				'indexh': indexh,
				'indexv': indexv,
				'currentSlide': currentSlide
			} );

		}
	}

	/**
	 * Toggles the slide overview mode on and off.
	 *
	 * @param {Boolean} [override] Flag which overrides the
	 * toggle logic and forcibly sets the desired state. True means
	 * overview is open, false means it's closed.
	 */
	function toggleOverview( override ) {

		if( typeof override === 'boolean' ) {
			override ? activateOverview() : deactivateOverview();
		}
		else {
			isOverview() ? deactivateOverview() : activateOverview();
		}

	}

	/**
	 * Checks if the overview is currently active.
	 *
	 * @return {Boolean} true if the overview is active,
	 * false otherwise
	 */
	function isOverview() {

		return overview;

	}

	/**
	 * Checks if the current or specified slide is vertical
	 * (nested within another slide).
	 *
	 * @param {HTMLElement} [slide=currentSlide] The slide to check
	 * orientation of
	 * @return {Boolean}
	 */
	function isVerticalSlide( slide ) {

		// Prefer slide argument, otherwise use current slide
		slide = slide ? slide : currentSlide;

		return slide && slide.parentNode && !!slide.parentNode.nodeName.match( /section/i );

	}

	/**
	 * Handling the fullscreen functionality via the fullscreen API
	 *
	 * @see http://fullscreen.spec.whatwg.org/
	 * @see https://developer.mozilla.org/en-US/docs/DOM/Using_fullscreen_mode
	 */
	function enterFullscreen() {

		var element = document.documentElement;

		// Check which implementation is available
		var requestMethod = element.requestFullscreen ||
							element.webkitRequestFullscreen ||
							element.webkitRequestFullScreen ||
							element.mozRequestFullScreen ||
							element.msRequestFullscreen;

		if( requestMethod ) {
			requestMethod.apply( element );
		}

	}

	/**
	 * Enters the paused mode which fades everything on screen to
	 * black.
	 */
	function pause() {

		if( config.pause ) {
			var wasPaused = dom.wrapper.classList.contains( 'paused' );

			cancelAutoSlide();
			dom.wrapper.classList.add( 'paused' );

			if( wasPaused === false ) {
				dispatchEvent( 'paused' );
			}
		}

	}

	/**
	 * Exits from the paused mode.
	 */
	function resume() {

		var wasPaused = dom.wrapper.classList.contains( 'paused' );
		dom.wrapper.classList.remove( 'paused' );

		cueAutoSlide();

		if( wasPaused ) {
			dispatchEvent( 'resumed' );
		}

	}

	/**
	 * Toggles the paused mode on and off.
	 */
	function togglePause( override ) {

		if( typeof override === 'boolean' ) {
			override ? pause() : resume();
		}
		else {
			isPaused() ? resume() : pause();
		}

	}

	/**
	 * Checks if we are currently in the paused mode.
	 *
	 * @return {Boolean}
	 */
	function isPaused() {

		return dom.wrapper.classList.contains( 'paused' );

	}

	/**
	 * Toggles the auto slide mode on and off.
	 *
	 * @param {Boolean} [override] Flag which sets the desired state.
	 * True means autoplay starts, false means it stops.
	 */

	function toggleAutoSlide( override ) {

		if( typeof override === 'boolean' ) {
			override ? resumeAutoSlide() : pauseAutoSlide();
		}

		else {
			autoSlidePaused ? resumeAutoSlide() : pauseAutoSlide();
		}

	}

	/**
	 * Checks if the auto slide mode is currently on.
	 *
	 * @return {Boolean}
	 */
	function isAutoSliding() {

		return !!( autoSlide && !autoSlidePaused );

	}

	/**
	 * Steps from the current point in the presentation to the
	 * slide which matches the specified horizontal and vertical
	 * indices.
	 *
	 * @param {number} [h=indexh] Horizontal index of the target slide
	 * @param {number} [v=indexv] Vertical index of the target slide
	 * @param {number} [f] Index of a fragment within the
	 * target slide to activate
	 * @param {number} [o] Origin for use in multimaster environments
	 */
	function slide( h, v, f, o ) {

		// Remember where we were at before
		previousSlide = currentSlide;

		// Query all horizontal slides in the deck
		var horizontalSlides = dom.wrapper.querySelectorAll( HORIZONTAL_SLIDES_SELECTOR );

		// Abort if there are no slides
		if( horizontalSlides.length === 0 ) return;

		// If no vertical index is specified and the upcoming slide is a
		// stack, resume at its previous vertical index
		if( v === undefined && !isOverview() ) {
			v = getPreviousVerticalIndex( horizontalSlides[ h ] );
		}

		// If we were on a vertical stack, remember what vertical index
		// it was on so we can resume at the same position when returning
		if( previousSlide && previousSlide.parentNode && previousSlide.parentNode.classList.contains( 'stack' ) ) {
			setPreviousVerticalIndex( previousSlide.parentNode, indexv );
		}

		// Remember the state before this slide
		var stateBefore = state.concat();

		// Reset the state array
		state.length = 0;

		var indexhBefore = indexh || 0,
			indexvBefore = indexv || 0;

		// Activate and transition to the new slide
		indexh = updateSlides( HORIZONTAL_SLIDES_SELECTOR, h === undefined ? indexh : h );
		indexv = updateSlides( VERTICAL_SLIDES_SELECTOR, v === undefined ? indexv : v );

		// Update the visibility of slides now that the indices have changed
		updateSlidesVisibility();

		layout();

		// Apply the new state
		stateLoop: for( var i = 0, len = state.length; i < len; i++ ) {
			// Check if this state existed on the previous slide. If it
			// did, we will avoid adding it repeatedly
			for( var j = 0; j < stateBefore.length; j++ ) {
				if( stateBefore[j] === state[i] ) {
					stateBefore.splice( j, 1 );
					continue stateLoop;
				}
			}

			document.documentElement.classList.add( state[i] );

			// Dispatch custom event matching the state's name
			dispatchEvent( state[i] );
		}

		// Clean up the remains of the previous state
		while( stateBefore.length ) {
			document.documentElement.classList.remove( stateBefore.pop() );
		}

		// Update the overview if it's currently active
		if( isOverview() ) {
			updateOverview();
		}

		// Find the current horizontal slide and any possible vertical slides
		// within it
		var currentHorizontalSlide = horizontalSlides[ indexh ],
			currentVerticalSlides = currentHorizontalSlide.querySelectorAll( 'section' );

		// Store references to the previous and current slides
		currentSlide = currentVerticalSlides[ indexv ] || currentHorizontalSlide;

		// Show fragment, if specified
		if( typeof f !== 'undefined' ) {
			navigateFragment( f );
		}

		// Dispatch an event if the slide changed
		var slideChanged = ( indexh !== indexhBefore || indexv !== indexvBefore );
		if( slideChanged ) {
			dispatchEvent( 'slidechanged', {
				'indexh': indexh,
				'indexv': indexv,
				'previousSlide': previousSlide,
				'currentSlide': currentSlide,
				'origin': o
			} );
		}
		else {
			// Ensure that the previous slide is never the same as the current
			previousSlide = null;
		}

		// Solves an edge case where the previous slide maintains the
		// 'present' class when navigating between adjacent vertical
		// stacks
		if( previousSlide ) {
			previousSlide.classList.remove( 'present' );
			previousSlide.setAttribute( 'aria-hidden', 'true' );

			// Reset all slides upon navigate to home
			// Issue: #285
			if ( dom.wrapper.querySelector( HOME_SLIDE_SELECTOR ).classList.contains( 'present' ) ) {
				// Launch async task
				setTimeout( function () {
					var slides = toArray( dom.wrapper.querySelectorAll( HORIZONTAL_SLIDES_SELECTOR + '.stack') ), i;
					for( i in slides ) {
						if( slides[i] ) {
							// Reset stack
							setPreviousVerticalIndex( slides[i], 0 );
						}
					}
				}, 0 );
			}
		}

		// Handle embedded content
		if( slideChanged || !previousSlide ) {
			stopEmbeddedContent( previousSlide );
			startEmbeddedContent( currentSlide );
		}

		// Announce the current slide contents, for screen readers
		dom.statusDiv.textContent = getStatusText( currentSlide );

		updateControls();
		updateProgress();
		updateBackground();
		updateParallax();
		updateSlideNumber();
		updateNotes();

		// Update the URL hash
		writeURL();

		cueAutoSlide();

	}

	/**
	 * Syncs the presentation with the current DOM. Useful
	 * when new slides or control elements are added or when
	 * the configuration has changed.
	 */
	function sync() {

		// Subscribe to input
		removeEventListeners();
		addEventListeners();

		// Force a layout to make sure the current config is accounted for
		layout();

		// Reflect the current autoSlide value
		autoSlide = config.autoSlide;

		// Start auto-sliding if it's enabled
		cueAutoSlide();

		// Re-create the slide backgrounds
		createBackgrounds();

		// Write the current hash to the URL
		writeURL();

		sortAllFragments();

		updateControls();
		updateProgress();
		updateBackground( true );
		updateSlideNumber();
		updateSlidesVisibility();
		updateNotes();

		formatEmbeddedContent();
		startEmbeddedContent( currentSlide );

		if( isOverview() ) {
			layoutOverview();
		}

	}

	/**
	 * Resets all vertical slides so that only the first
	 * is visible.
	 */
	function resetVerticalSlides() {

		var horizontalSlides = toArray( dom.wrapper.querySelectorAll( HORIZONTAL_SLIDES_SELECTOR ) );
		horizontalSlides.forEach( function( horizontalSlide ) {

			var verticalSlides = toArray( horizontalSlide.querySelectorAll( 'section' ) );
			verticalSlides.forEach( function( verticalSlide, y ) {

				if( y > 0 ) {
					verticalSlide.classList.remove( 'present' );
					verticalSlide.classList.remove( 'past' );
					verticalSlide.classList.add( 'future' );
					verticalSlide.setAttribute( 'aria-hidden', 'true' );
				}

			} );

		} );

	}

	/**
	 * Sorts and formats all of fragments in the
	 * presentation.
	 */
	function sortAllFragments() {

		var horizontalSlides = toArray( dom.wrapper.querySelectorAll( HORIZONTAL_SLIDES_SELECTOR ) );
		horizontalSlides.forEach( function( horizontalSlide ) {

			var verticalSlides = toArray( horizontalSlide.querySelectorAll( 'section' ) );
			verticalSlides.forEach( function( verticalSlide, y ) {

				sortFragments( verticalSlide.querySelectorAll( '.fragment' ) );

			} );

			if( verticalSlides.length === 0 ) sortFragments( horizontalSlide.querySelectorAll( '.fragment' ) );

		} );

	}

	/**
	 * Randomly shuffles all slides in the deck.
	 */
	function shuffle() {

		var slides = toArray( dom.wrapper.querySelectorAll( HORIZONTAL_SLIDES_SELECTOR ) );

		slides.forEach( function( slide ) {

			// Insert this slide next to another random slide. This may
			// cause the slide to insert before itself but that's fine.
			dom.slides.insertBefore( slide, slides[ Math.floor( Math.random() * slides.length ) ] );

		} );

	}

	/**
	 * Updates one dimension of slides by showing the slide
	 * with the specified index.
	 *
	 * @param {string} selector A CSS selector that will fetch
	 * the group of slides we are working with
	 * @param {number} index The index of the slide that should be
	 * shown
	 *
	 * @return {number} The index of the slide that is now shown,
	 * might differ from the passed in index if it was out of
	 * bounds.
	 */
	function updateSlides( selector, index ) {

		// Select all slides and convert the NodeList result to
		// an array
		var slides = toArray( dom.wrapper.querySelectorAll( selector ) ),
			slidesLength = slides.length;

		var printMode = isPrintingPDF();

		if( slidesLength ) {

			// Should the index loop?
			if( config.loop ) {
				index %= slidesLength;

				if( index < 0 ) {
					index = slidesLength + index;
				}
			}

			// Enforce max and minimum index bounds
			index = Math.max( Math.min( index, slidesLength - 1 ), 0 );

			for( var i = 0; i < slidesLength; i++ ) {
				var element = slides[i];

				var reverse = config.rtl && !isVerticalSlide( element );

				element.classList.remove( 'past' );
				element.classList.remove( 'present' );
				element.classList.remove( 'future' );

				// http://www.w3.org/html/wg/drafts/html/master/editing.html#the-hidden-attribute
				element.setAttribute( 'hidden', '' );
				element.setAttribute( 'aria-hidden', 'true' );

				// If this element contains vertical slides
				if( element.querySelector( 'section' ) ) {
					element.classList.add( 'stack' );
				}

				// If we're printing static slides, all slides are "present"
				if( printMode ) {
					element.classList.add( 'present' );
					continue;
				}

				if( i < index ) {
					// Any element previous to index is given the 'past' class
					element.classList.add( reverse ? 'future' : 'past' );

					if( config.fragments ) {
						var pastFragments = toArray( element.querySelectorAll( '.fragment' ) );

						// Show all fragments on prior slides
						while( pastFragments.length ) {
							var pastFragment = pastFragments.pop();
							pastFragment.classList.add( 'visible' );
							pastFragment.classList.remove( 'current-fragment' );
						}
					}
				}
				else if( i > index ) {
					// Any element subsequent to index is given the 'future' class
					element.classList.add( reverse ? 'past' : 'future' );

					if( config.fragments ) {
						var futureFragments = toArray( element.querySelectorAll( '.fragment.visible' ) );

						// No fragments in future slides should be visible ahead of time
						while( futureFragments.length ) {
							var futureFragment = futureFragments.pop();
							futureFragment.classList.remove( 'visible' );
							futureFragment.classList.remove( 'current-fragment' );
						}
					}
				}
			}

			// Mark the current slide as present
			slides[index].classList.add( 'present' );
			slides[index].removeAttribute( 'hidden' );
			slides[index].removeAttribute( 'aria-hidden' );

			// If this slide has a state associated with it, add it
			// onto the current state of the deck
			var slideState = slides[index].getAttribute( 'data-state' );
			if( slideState ) {
				state = state.concat( slideState.split( ' ' ) );
			}

		}
		else {
			// Since there are no slides we can't be anywhere beyond the
			// zeroth index
			index = 0;
		}

		return index;

	}

	/**
	 * Optimization method; hide all slides that are far away
	 * from the present slide.
	 */
	function updateSlidesVisibility() {

		// Select all slides and convert the NodeList result to
		// an array
		var horizontalSlides = toArray( dom.wrapper.querySelectorAll( HORIZONTAL_SLIDES_SELECTOR ) ),
			horizontalSlidesLength = horizontalSlides.length,
			distanceX,
			distanceY;

		if( horizontalSlidesLength && typeof indexh !== 'undefined' ) {

			// The number of steps away from the present slide that will
			// be visible
			var viewDistance = isOverview() ? 10 : config.viewDistance;

			// Limit view distance on weaker devices
			if( isMobileDevice ) {
				viewDistance = isOverview() ? 6 : 2;
			}

			// All slides need to be visible when exporting to PDF
			if( isPrintingPDF() ) {
				viewDistance = Number.MAX_VALUE;
			}

			for( var x = 0; x < horizontalSlidesLength; x++ ) {
				var horizontalSlide = horizontalSlides[x];

				var verticalSlides = toArray( horizontalSlide.querySelectorAll( 'section' ) ),
					verticalSlidesLength = verticalSlides.length;

				// Determine how far away this slide is from the present
				distanceX = Math.abs( ( indexh || 0 ) - x ) || 0;

				// If the presentation is looped, distance should measure
				// 1 between the first and last slides
				if( config.loop ) {
					distanceX = Math.abs( ( ( indexh || 0 ) - x ) % ( horizontalSlidesLength - viewDistance ) ) || 0;
				}

				// Show the horizontal slide if it's within the view distance
				if( distanceX < viewDistance ) {
					showSlide( horizontalSlide );
				}
				else {
					hideSlide( horizontalSlide );
				}

				if( verticalSlidesLength ) {

					var oy = getPreviousVerticalIndex( horizontalSlide );

					for( var y = 0; y < verticalSlidesLength; y++ ) {
						var verticalSlide = verticalSlides[y];

						distanceY = x === ( indexh || 0 ) ? Math.abs( ( indexv || 0 ) - y ) : Math.abs( y - oy );

						if( distanceX + distanceY < viewDistance ) {
							showSlide( verticalSlide );
						}
						else {
							hideSlide( verticalSlide );
						}
					}

				}
			}

		}

	}

	/**
	 * Pick up notes from the current slide and display them
	 * to the viewer.
	 *
	 * @see {@link config.showNotes}
	 */
	function updateNotes() {

		if( config.showNotes && dom.speakerNotes && currentSlide && !isPrintingPDF() ) {

			dom.speakerNotes.innerHTML = getSlideNotes() || '';

		}

	}

	/**
	 * Updates the progress bar to reflect the current slide.
	 */
	function updateProgress() {

		// Update progress if enabled
		if( config.progress && dom.progressbar ) {

			dom.progressbar.style.width = getProgress() * dom.wrapper.offsetWidth + 'px';

		}

	}

	/**
	 * Updates the slide number div to reflect the current slide.
	 *
	 * The following slide number formats are available:
	 *  "h.v":	horizontal . vertical slide number (default)
	 *  "h/v":	horizontal / vertical slide number
	 *    "c":	flattened slide number
	 *  "c/t":	flattened slide number / total slides
	 */
	function updateSlideNumber() {

		// Update slide number if enabled
		if( config.slideNumber && dom.slideNumber ) {

			var value = [];
			var format = 'h.v';

			// Check if a custom number format is available
			if( typeof config.slideNumber === 'string' ) {
				format = config.slideNumber;
			}

			switch( format ) {
				case 'c':
					value.push( getSlidePastCount() + 1 );
					break;
				case 'c/t':
					value.push( getSlidePastCount() + 1, '/', getTotalSlides() );
					break;
				case 'h/v':
					value.push( indexh + 1 );
					if( isVerticalSlide() ) value.push( '/', indexv + 1 );
					break;
				default:
					value.push( indexh + 1 );
					if( isVerticalSlide() ) value.push( '.', indexv + 1 );
			}

			dom.slideNumber.innerHTML = formatSlideNumber( value[0], value[1], value[2] );
		}

	}

	/**
	 * Applies HTML formatting to a slide number before it's
	 * written to the DOM.
	 *
	 * @param {number} a Current slide
	 * @param {string} delimiter Character to separate slide numbers
	 * @param {(number|*)} b Total slides
	 * @return {string} HTML string fragment
	 */
	function formatSlideNumber( a, delimiter, b ) {

		if( typeof b === 'number' && !isNaN( b ) ) {
			return  '<span class="slide-number-a">'+ a +'</span>' +
					'<span class="slide-number-delimiter">'+ delimiter +'</span>' +
					'<span class="slide-number-b">'+ b +'</span>';
		}
		else {
			return '<span class="slide-number-a">'+ a +'</span>';
		}

	}

	/**
	 * Updates the state of all control/navigation arrows.
	 */
	function updateControls() {

		var routes = availableRoutes();
		var fragments = availableFragments();

		// Remove the 'enabled' class from all directions
		dom.controlsLeft.concat( dom.controlsRight )
						.concat( dom.controlsUp )
						.concat( dom.controlsDown )
						.concat( dom.controlsPrev )
						.concat( dom.controlsNext ).forEach( function( node ) {
			node.classList.remove( 'enabled' );
			node.classList.remove( 'fragmented' );

			// Set 'disabled' attribute on all directions
			node.setAttribute( 'disabled', 'disabled' );
		} );

		// Add the 'enabled' class to the available routes; remove 'disabled' attribute to enable buttons
		if( routes.left ) dom.controlsLeft.forEach( function( el ) { el.classList.add( 'enabled' ); el.removeAttribute( 'disabled' ); } );
		if( routes.right ) dom.controlsRight.forEach( function( el ) { el.classList.add( 'enabled' ); el.removeAttribute( 'disabled' ); } );
		if( routes.up ) dom.controlsUp.forEach( function( el ) { el.classList.add( 'enabled' ); el.removeAttribute( 'disabled' ); } );
		if( routes.down ) dom.controlsDown.forEach( function( el ) { el.classList.add( 'enabled' ); el.removeAttribute( 'disabled' ); } );

		// Prev/next buttons
		if( routes.left || routes.up ) dom.controlsPrev.forEach( function( el ) { el.classList.add( 'enabled' ); el.removeAttribute( 'disabled' ); } );
		if( routes.right || routes.down ) dom.controlsNext.forEach( function( el ) { el.classList.add( 'enabled' ); el.removeAttribute( 'disabled' ); } );

		// Highlight fragment directions
		if( currentSlide ) {

			// Always apply fragment decorator to prev/next buttons
			if( fragments.prev ) dom.controlsPrev.forEach( function( el ) { el.classList.add( 'fragmented', 'enabled' ); el.removeAttribute( 'disabled' ); } );
			if( fragments.next ) dom.controlsNext.forEach( function( el ) { el.classList.add( 'fragmented', 'enabled' ); el.removeAttribute( 'disabled' ); } );

			// Apply fragment decorators to directional buttons based on
			// what slide axis they are in
			if( isVerticalSlide( currentSlide ) ) {
				if( fragments.prev ) dom.controlsUp.forEach( function( el ) { el.classList.add( 'fragmented', 'enabled' ); el.removeAttribute( 'disabled' ); } );
				if( fragments.next ) dom.controlsDown.forEach( function( el ) { el.classList.add( 'fragmented', 'enabled' ); el.removeAttribute( 'disabled' ); } );
			}
			else {
				if( fragments.prev ) dom.controlsLeft.forEach( function( el ) { el.classList.add( 'fragmented', 'enabled' ); el.removeAttribute( 'disabled' ); } );
				if( fragments.next ) dom.controlsRight.forEach( function( el ) { el.classList.add( 'fragmented', 'enabled' ); el.removeAttribute( 'disabled' ); } );
			}

		}

	}

	/**
	 * Updates the background elements to reflect the current
	 * slide.
	 *
	 * @param {boolean} includeAll If true, the backgrounds of
	 * all vertical slides (not just the present) will be updated.
	 */
	function updateBackground( includeAll ) {

		var currentBackground = null;

		// Reverse past/future classes when in RTL mode
		var horizontalPast = config.rtl ? 'future' : 'past',
			horizontalFuture = config.rtl ? 'past' : 'future';

		// Update the classes of all backgrounds to match the
		// states of their slides (past/present/future)
		toArray( dom.background.childNodes ).forEach( function( backgroundh, h ) {

			backgroundh.classList.remove( 'past' );
			backgroundh.classList.remove( 'present' );
			backgroundh.classList.remove( 'future' );

			if( h < indexh ) {
				backgroundh.classList.add( horizontalPast );
			}
			else if ( h > indexh ) {
				backgroundh.classList.add( horizontalFuture );
			}
			else {
				backgroundh.classList.add( 'present' );

				// Store a reference to the current background element
				currentBackground = backgroundh;
			}

			if( includeAll || h === indexh ) {
				toArray( backgroundh.querySelectorAll( '.slide-background' ) ).forEach( function( backgroundv, v ) {

					backgroundv.classList.remove( 'past' );
					backgroundv.classList.remove( 'present' );
					backgroundv.classList.remove( 'future' );

					if( v < indexv ) {
						backgroundv.classList.add( 'past' );
					}
					else if ( v > indexv ) {
						backgroundv.classList.add( 'future' );
					}
					else {
						backgroundv.classList.add( 'present' );

						// Only if this is the present horizontal and vertical slide
						if( h === indexh ) currentBackground = backgroundv;
					}

				} );
			}

		} );

		// Stop any currently playing video background
		if( previousBackground ) {

			var previousVideo = previousBackground.querySelector( 'video' );
			if( previousVideo ) previousVideo.pause();

		}

		if( currentBackground ) {

			// Start video playback
			var currentVideo = currentBackground.querySelector( 'video' );
			if( currentVideo ) {

				var startVideo = function() {
					currentVideo.currentTime = 0;
					currentVideo.play();
					currentVideo.removeEventListener( 'loadeddata', startVideo );
				};

				if( currentVideo.readyState > 1 ) {
					startVideo();
				}
				else {
					currentVideo.addEventListener( 'loadeddata', startVideo );
				}

			}

			var backgroundImageURL = currentBackground.style.backgroundImage || '';

			// Restart GIFs (doesn't work in Firefox)
			if( /\.gif/i.test( backgroundImageURL ) ) {
				currentBackground.style.backgroundImage = '';
				window.getComputedStyle( currentBackground ).opacity;
				currentBackground.style.backgroundImage = backgroundImageURL;
			}

			// Don't transition between identical backgrounds. This
			// prevents unwanted flicker.
			var previousBackgroundHash = previousBackground ? previousBackground.getAttribute( 'data-background-hash' ) : null;
			var currentBackgroundHash = currentBackground.getAttribute( 'data-background-hash' );
			if( currentBackgroundHash && currentBackgroundHash === previousBackgroundHash && currentBackground !== previousBackground ) {
				dom.background.classList.add( 'no-transition' );
			}

			previousBackground = currentBackground;

		}

		// If there's a background brightness flag for this slide,
		// bubble it to the .reveal container
		if( currentSlide ) {
			[ 'has-light-background', 'has-dark-background' ].forEach( function( classToBubble ) {
				if( currentSlide.classList.contains( classToBubble ) ) {
					dom.wrapper.classList.add( classToBubble );
				}
				else {
					dom.wrapper.classList.remove( classToBubble );
				}
			} );
		}

		// Allow the first background to apply without transition
		setTimeout( function() {
			dom.background.classList.remove( 'no-transition' );
		}, 1 );

	}

	/**
	 * Updates the position of the parallax background based
	 * on the current slide index.
	 */
	function updateParallax() {

		if( config.parallaxBackgroundImage ) {

			var horizontalSlides = dom.wrapper.querySelectorAll( HORIZONTAL_SLIDES_SELECTOR ),
				verticalSlides = dom.wrapper.querySelectorAll( VERTICAL_SLIDES_SELECTOR );

			var backgroundSize = dom.background.style.backgroundSize.split( ' ' ),
				backgroundWidth, backgroundHeight;

			if( backgroundSize.length === 1 ) {
				backgroundWidth = backgroundHeight = parseInt( backgroundSize[0], 10 );
			}
			else {
				backgroundWidth = parseInt( backgroundSize[0], 10 );
				backgroundHeight = parseInt( backgroundSize[1], 10 );
			}

			var slideWidth = dom.background.offsetWidth,
				horizontalSlideCount = horizontalSlides.length,
				horizontalOffsetMultiplier,
				horizontalOffset;

			if( typeof config.parallaxBackgroundHorizontal === 'number' ) {
				horizontalOffsetMultiplier = config.parallaxBackgroundHorizontal;
			}
			else {
				horizontalOffsetMultiplier = horizontalSlideCount > 1 ? ( backgroundWidth - slideWidth ) / ( horizontalSlideCount-1 ) : 0;
			}

			horizontalOffset = horizontalOffsetMultiplier * indexh * -1;

			var slideHeight = dom.background.offsetHeight,
				verticalSlideCount = verticalSlides.length,
				verticalOffsetMultiplier,
				verticalOffset;

			if( typeof config.parallaxBackgroundVertical === 'number' ) {
				verticalOffsetMultiplier = config.parallaxBackgroundVertical;
			}
			else {
				verticalOffsetMultiplier = ( backgroundHeight - slideHeight ) / ( verticalSlideCount-1 );
			}

			verticalOffset = verticalSlideCount > 0 ?  verticalOffsetMultiplier * indexv : 0;

			dom.background.style.backgroundPosition = horizontalOffset + 'px ' + -verticalOffset + 'px';

		}

	}

	/**
	 * Called when the given slide is within the configured view
	 * distance. Shows the slide element and loads any content
	 * that is set to load lazily (data-src).
	 *
	 * @param {HTMLElement} slide Slide to show
	 */
	function showSlide( slide ) {

		// Show the slide element
		slide.style.display = 'block';

		// Media elements with data-src attributes
		toArray( slide.querySelectorAll( 'img[data-src], video[data-src], audio[data-src]' ) ).forEach( function( element ) {
			element.setAttribute( 'src', element.getAttribute( 'data-src' ) );
			element.removeAttribute( 'data-src' );
		} );

		// Media elements with <source> children
		toArray( slide.querySelectorAll( 'video, audio' ) ).forEach( function( media ) {
			var sources = 0;

			toArray( media.querySelectorAll( 'source[data-src]' ) ).forEach( function( source ) {
				source.setAttribute( 'src', source.getAttribute( 'data-src' ) );
				source.removeAttribute( 'data-src' );
				sources += 1;
			} );

			// If we rewrote sources for this video/audio element, we need
			// to manually tell it to load from its new origin
			if( sources > 0 ) {
				media.load();
			}
		} );


		// Show the corresponding background element
		var indices = getIndices( slide );
		var background = getSlideBackground( indices.h, indices.v );
		if( background ) {
			background.style.display = 'block';

			// If the background contains media, load it
			if( background.hasAttribute( 'data-loaded' ) === false ) {
				background.setAttribute( 'data-loaded', 'true' );

				var backgroundImage = slide.getAttribute( 'data-background-image' ),
					backgroundVideo = slide.getAttribute( 'data-background-video' ),
					backgroundVideoLoop = slide.hasAttribute( 'data-background-video-loop' ),
					backgroundVideoMuted = slide.hasAttribute( 'data-background-video-muted' ),
					backgroundIframe = slide.getAttribute( 'data-background-iframe' );

				// Images
				if( backgroundImage ) {
					background.style.backgroundImage = 'url('+ backgroundImage +')';
				}
				// Videos
				else if ( backgroundVideo && !isSpeakerNotes() ) {
					var video = document.createElement( 'video' );

					if( backgroundVideoLoop ) {
						video.setAttribute( 'loop', '' );
					}

					if( backgroundVideoMuted ) {
						video.muted = true;
					}

					// Support comma separated lists of video sources
					backgroundVideo.split( ',' ).forEach( function( source ) {
						video.innerHTML += '<source src="'+ source +'">';
					} );

					background.appendChild( video );
				}
				// Iframes
				else if( backgroundIframe ) {
					var iframe = document.createElement( 'iframe' );
						iframe.setAttribute( 'src', backgroundIframe );
						iframe.style.width  = '100%';
						iframe.style.height = '100%';
						iframe.style.maxHeight = '100%';
						iframe.style.maxWidth = '100%';

					background.appendChild( iframe );
				}
			}
		}

	}

	/**
	 * Called when the given slide is moved outside of the
	 * configured view distance.
	 *
	 * @param {HTMLElement} slide
	 */
	function hideSlide( slide ) {

		// Hide the slide element
		slide.style.display = 'none';

		// Hide the corresponding background element
		var indices = getIndices( slide );
		var background = getSlideBackground( indices.h, indices.v );
		if( background ) {
			background.style.display = 'none';
		}

	}

	/**
	 * Determine what available routes there are for navigation.
	 *
	 * @return {{left: boolean, right: boolean, up: boolean, down: boolean}}
	 */
	function availableRoutes() {

		var horizontalSlides = dom.wrapper.querySelectorAll( HORIZONTAL_SLIDES_SELECTOR ),
			verticalSlides = dom.wrapper.querySelectorAll( VERTICAL_SLIDES_SELECTOR );

		var routes = {
			left: indexh > 0 || config.loop,
			right: indexh < horizontalSlides.length - 1 || config.loop,
			up: indexv > 0,
			down: indexv < verticalSlides.length - 1
		};

		// reverse horizontal controls for rtl
		if( config.rtl ) {
			var left = routes.left;
			routes.left = routes.right;
			routes.right = left;
		}

		return routes;

	}

	/**
	 * Returns an object describing the available fragment
	 * directions.
	 *
	 * @return {{prev: boolean, next: boolean}}
	 */
	function availableFragments() {

		if( currentSlide && config.fragments ) {
			var fragments = currentSlide.querySelectorAll( '.fragment' );
			var hiddenFragments = currentSlide.querySelectorAll( '.fragment:not(.visible)' );

			return {
				prev: fragments.length - hiddenFragments.length > 0,
				next: !!hiddenFragments.length
			};
		}
		else {
			return { prev: false, next: false };
		}

	}

	/**
	 * Enforces origin-specific format rules for embedded media.
	 */
	function formatEmbeddedContent() {

		var _appendParamToIframeSource = function( sourceAttribute, sourceURL, param ) {
			toArray( dom.slides.querySelectorAll( 'iframe['+ sourceAttribute +'*="'+ sourceURL +'"]' ) ).forEach( function( el ) {
				var src = el.getAttribute( sourceAttribute );
				if( src && src.indexOf( param ) === -1 ) {
					el.setAttribute( sourceAttribute, src + ( !/\?/.test( src ) ? '?' : '&' ) + param );
				}
			});
		};

		// YouTube frames must include "?enablejsapi=1"
		_appendParamToIframeSource( 'src', 'youtube.com/embed/', 'enablejsapi=1' );
		_appendParamToIframeSource( 'data-src', 'youtube.com/embed/', 'enablejsapi=1' );

		// Vimeo frames must include "?api=1"
		_appendParamToIframeSource( 'src', 'player.vimeo.com/', 'api=1' );
		_appendParamToIframeSource( 'data-src', 'player.vimeo.com/', 'api=1' );

	}

	/**
	 * Start playback of any embedded content inside of
<<<<<<< HEAD
	 * the given element.
=======
	 * the targeted slide.
	 *
	 * @param {HTMLElement} slide
>>>>>>> 59f3395c
	 */
	function startEmbeddedContent( element ) {

		if( element && !isSpeakerNotes() ) {
			// Restart GIFs
			toArray( element.querySelectorAll( 'img[src$=".gif"]' ) ).forEach( function( el ) {
				// Setting the same unchanged source like this was confirmed
				// to work in Chrome, FF & Safari
				el.setAttribute( 'src', el.getAttribute( 'src' ) );
			} );

			// HTML5 media elements
			toArray( element.querySelectorAll( 'video, audio' ) ).forEach( function( el ) {
				if( closestParent( el, '.fragment' ) && !closestParent( el, '.fragment.visible' ) ) {
					return;
				}

				if( el.hasAttribute( 'data-autoplay' ) && typeof el.play === 'function' ) {
					el.play();
				}
			} );

			// Normal iframes
			toArray( element.querySelectorAll( 'iframe[src]' ) ).forEach( function( el ) {
				if( closestParent( el, '.fragment' ) && !closestParent( el, '.fragment.visible' ) ) {
					return;
				}

				startEmbeddedIframe( { target: el } );
			} );

			// Lazy loading iframes
			toArray( element.querySelectorAll( 'iframe[data-src]' ) ).forEach( function( el ) {
				if( closestParent( el, '.fragment' ) && !closestParent( el, '.fragment.visible' ) ) {
					return;
				}

				if( el.getAttribute( 'src' ) !== el.getAttribute( 'data-src' ) ) {
					el.removeEventListener( 'load', startEmbeddedIframe ); // remove first to avoid dupes
					el.addEventListener( 'load', startEmbeddedIframe );
					el.setAttribute( 'src', el.getAttribute( 'data-src' ) );
				}
			} );
		}

	}

	/**
	 * "Starts" the content of an embedded iframe using the
	 * postMessage API.
	 *
	 * @param {object} event - postMessage API event
	 */
	function startEmbeddedIframe( event ) {

		var iframe = event.target;

		if( iframe && iframe.contentWindow ) {

			// YouTube postMessage API
			if( /youtube\.com\/embed\//.test( iframe.getAttribute( 'src' ) ) && iframe.hasAttribute( 'data-autoplay' ) ) {
				iframe.contentWindow.postMessage( '{"event":"command","func":"playVideo","args":""}', '*' );
			}
			// Vimeo postMessage API
			else if( /player\.vimeo\.com\//.test( iframe.getAttribute( 'src' ) ) && iframe.hasAttribute( 'data-autoplay' ) ) {
				iframe.contentWindow.postMessage( '{"method":"play"}', '*' );
			}
			// Generic postMessage API
			else {
				iframe.contentWindow.postMessage( 'slide:start', '*' );
			}

		}

	}

	/**
	 * Stop playback of any embedded content inside of
	 * the targeted slide.
	 *
	 * @param {HTMLElement} slide
	 */
	function stopEmbeddedContent( slide ) {

		if( slide && slide.parentNode ) {
			// HTML5 media elements
			toArray( slide.querySelectorAll( 'video, audio' ) ).forEach( function( el ) {
				if( !el.hasAttribute( 'data-ignore' ) && typeof el.pause === 'function' ) {
					el.pause();
				}
			} );

			// Generic postMessage API for non-lazy loaded iframes
			toArray( slide.querySelectorAll( 'iframe' ) ).forEach( function( el ) {
				el.contentWindow.postMessage( 'slide:stop', '*' );
				el.removeEventListener( 'load', startEmbeddedIframe );
			});

			// YouTube postMessage API
			toArray( slide.querySelectorAll( 'iframe[src*="youtube.com/embed/"]' ) ).forEach( function( el ) {
				if( !el.hasAttribute( 'data-ignore' ) && typeof el.contentWindow.postMessage === 'function' ) {
					el.contentWindow.postMessage( '{"event":"command","func":"pauseVideo","args":""}', '*' );
				}
			});

			// Vimeo postMessage API
			toArray( slide.querySelectorAll( 'iframe[src*="player.vimeo.com/"]' ) ).forEach( function( el ) {
				if( !el.hasAttribute( 'data-ignore' ) && typeof el.contentWindow.postMessage === 'function' ) {
					el.contentWindow.postMessage( '{"method":"pause"}', '*' );
				}
			});

			// Lazy loading iframes
			toArray( slide.querySelectorAll( 'iframe[data-src]' ) ).forEach( function( el ) {
				// Only removing the src doesn't actually unload the frame
				// in all browsers (Firefox) so we set it to blank first
				el.setAttribute( 'src', 'about:blank' );
				el.removeAttribute( 'src' );
			} );
		}

	}

	/**
	 * Returns the number of past slides. This can be used as a global
	 * flattened index for slides.
	 *
	 * @return {number} Past slide count
	 */
	function getSlidePastCount() {

		var horizontalSlides = toArray( dom.wrapper.querySelectorAll( HORIZONTAL_SLIDES_SELECTOR ) );

		// The number of past slides
		var pastCount = 0;

		// Step through all slides and count the past ones
		mainLoop: for( var i = 0; i < horizontalSlides.length; i++ ) {

			var horizontalSlide = horizontalSlides[i];
			var verticalSlides = toArray( horizontalSlide.querySelectorAll( 'section' ) );

			for( var j = 0; j < verticalSlides.length; j++ ) {

				// Stop as soon as we arrive at the present
				if( verticalSlides[j].classList.contains( 'present' ) ) {
					break mainLoop;
				}

				pastCount++;

			}

			// Stop as soon as we arrive at the present
			if( horizontalSlide.classList.contains( 'present' ) ) {
				break;
			}

			// Don't count the wrapping section for vertical slides
			if( horizontalSlide.classList.contains( 'stack' ) === false ) {
				pastCount++;
			}

		}

		return pastCount;

	}

	/**
	 * Returns a value ranging from 0-1 that represents
	 * how far into the presentation we have navigated.
	 *
	 * @return {number}
	 */
	function getProgress() {

		// The number of past and total slides
		var totalCount = getTotalSlides();
		var pastCount = getSlidePastCount();

		if( currentSlide ) {

			var allFragments = currentSlide.querySelectorAll( '.fragment' );

			// If there are fragments in the current slide those should be
			// accounted for in the progress.
			if( allFragments.length > 0 ) {
				var visibleFragments = currentSlide.querySelectorAll( '.fragment.visible' );

				// This value represents how big a portion of the slide progress
				// that is made up by its fragments (0-1)
				var fragmentWeight = 0.9;

				// Add fragment progress to the past slide count
				pastCount += ( visibleFragments.length / allFragments.length ) * fragmentWeight;
			}

		}

		return pastCount / ( totalCount - 1 );

	}

	/**
	 * Checks if this presentation is running inside of the
	 * speaker notes window.
	 *
	 * @return {boolean}
	 */
	function isSpeakerNotes() {

		return !!window.location.search.match( /receiver/gi );

	}

	/**
	 * Reads the current URL (hash) and navigates accordingly.
	 */
	function readURL() {

		var hash = window.location.hash;

		// Attempt to parse the hash as either an index or name
		var bits = hash.slice( 2 ).split( '/' ),
			name = hash.replace( /#|\//gi, '' );

		// If the first bit is invalid and there is a name we can
		// assume that this is a named link
		if( isNaN( parseInt( bits[0], 10 ) ) && name.length ) {
			var element;

			// Ensure the named link is a valid HTML ID attribute
			if( /^[a-zA-Z][\w:.-]*$/.test( name ) ) {
				// Find the slide with the specified ID
				element = document.getElementById( name );
			}

			if( element ) {
				// Find the position of the named slide and navigate to it
				var indices = Reveal.getIndices( element );
				slide( indices.h, indices.v );
			}
			// If the slide doesn't exist, navigate to the current slide
			else {
				slide( indexh || 0, indexv || 0 );
			}
		}
		else {
			// Read the index components of the hash
			var h = parseInt( bits[0], 10 ) || 0,
				v = parseInt( bits[1], 10 ) || 0;

			if( h !== indexh || v !== indexv ) {
				slide( h, v );
			}
		}

	}

	/**
	 * Updates the page URL (hash) to reflect the current
	 * state.
	 *
	 * @param {number} delay The time in ms to wait before
	 * writing the hash
	 */
	function writeURL( delay ) {

		if( config.history ) {

			// Make sure there's never more than one timeout running
			clearTimeout( writeURLTimeout );

			// If a delay is specified, timeout this call
			if( typeof delay === 'number' ) {
				writeURLTimeout = setTimeout( writeURL, delay );
			}
			else if( currentSlide ) {
				var url = '/';

				// Attempt to create a named link based on the slide's ID
				var id = currentSlide.getAttribute( 'id' );
				if( id ) {
					id = id.replace( /[^a-zA-Z0-9\-\_\:\.]/g, '' );
				}

				// If the current slide has an ID, use that as a named link
				if( typeof id === 'string' && id.length ) {
					url = '/' + id;
				}
				// Otherwise use the /h/v index
				else {
					if( indexh > 0 || indexv > 0 ) url += indexh;
					if( indexv > 0 ) url += '/' + indexv;
				}

				window.location.hash = url;
			}
		}

	}
	/**
	 * Retrieves the h/v location and fragment of the current,
	 * or specified, slide.
	 *
	 * @param {HTMLElement} [slide] If specified, the returned
	 * index will be for this slide rather than the currently
	 * active one
	 *
	 * @return {{h: number, v: number, f: number}}
	 */
	function getIndices( slide ) {

		// By default, return the current indices
		var h = indexh,
			v = indexv,
			f;

		// If a slide is specified, return the indices of that slide
		if( slide ) {
			var isVertical = isVerticalSlide( slide );
			var slideh = isVertical ? slide.parentNode : slide;

			// Select all horizontal slides
			var horizontalSlides = toArray( dom.wrapper.querySelectorAll( HORIZONTAL_SLIDES_SELECTOR ) );

			// Now that we know which the horizontal slide is, get its index
			h = Math.max( horizontalSlides.indexOf( slideh ), 0 );

			// Assume we're not vertical
			v = undefined;

			// If this is a vertical slide, grab the vertical index
			if( isVertical ) {
				v = Math.max( toArray( slide.parentNode.querySelectorAll( 'section' ) ).indexOf( slide ), 0 );
			}
		}

		if( !slide && currentSlide ) {
			var hasFragments = currentSlide.querySelectorAll( '.fragment' ).length > 0;
			if( hasFragments ) {
				var currentFragment = currentSlide.querySelector( '.current-fragment' );
				if( currentFragment && currentFragment.hasAttribute( 'data-fragment-index' ) ) {
					f = parseInt( currentFragment.getAttribute( 'data-fragment-index' ), 10 );
				}
				else {
					f = currentSlide.querySelectorAll( '.fragment.visible' ).length - 1;
				}
			}
		}

		return { h: h, v: v, f: f };

	}

	/**
	 * Retrieves the total number of slides in this presentation.
	 *
	 * @return {number}
	 */
	function getTotalSlides() {

		return dom.wrapper.querySelectorAll( SLIDES_SELECTOR + ':not(.stack)' ).length;

	}

	/**
	 * Returns the slide element matching the specified index.
	 *
	 * @return {HTMLElement}
	 */
	function getSlide( x, y ) {

		var horizontalSlide = dom.wrapper.querySelectorAll( HORIZONTAL_SLIDES_SELECTOR )[ x ];
		var verticalSlides = horizontalSlide && horizontalSlide.querySelectorAll( 'section' );

		if( verticalSlides && verticalSlides.length && typeof y === 'number' ) {
			return verticalSlides ? verticalSlides[ y ] : undefined;
		}

		return horizontalSlide;

	}

	/**
	 * Returns the background element for the given slide.
	 * All slides, even the ones with no background properties
	 * defined, have a background element so as long as the
	 * index is valid an element will be returned.
	 *
	 * @param {number} x Horizontal background index
	 * @param {number} y Vertical background index
	 * @return {(HTMLElement[]|*)}
	 */
	function getSlideBackground( x, y ) {

		// When printing to PDF the slide backgrounds are nested
		// inside of the slides
		if( isPrintingPDF() ) {
			var slide = getSlide( x, y );
			if( slide ) {
				return slide.slideBackgroundElement;
			}

			return undefined;
		}

		var horizontalBackground = dom.wrapper.querySelectorAll( '.backgrounds>.slide-background' )[ x ];
		var verticalBackgrounds = horizontalBackground && horizontalBackground.querySelectorAll( '.slide-background' );

		if( verticalBackgrounds && verticalBackgrounds.length && typeof y === 'number' ) {
			return verticalBackgrounds ? verticalBackgrounds[ y ] : undefined;
		}

		return horizontalBackground;

	}

	/**
	 * Retrieves the speaker notes from a slide. Notes can be
	 * defined in two ways:
	 * 1. As a data-notes attribute on the slide <section>
	 * 2. As an <aside class="notes"> inside of the slide
	 *
	 * @param {HTMLElement} [slide=currentSlide]
	 * @return {(string|null)}
	 */
	function getSlideNotes( slide ) {

		// Default to the current slide
		slide = slide || currentSlide;

		// Notes can be specified via the data-notes attribute...
		if( slide.hasAttribute( 'data-notes' ) ) {
			return slide.getAttribute( 'data-notes' );
		}

		// ... or using an <aside class="notes"> element
		var notesElement = slide.querySelector( 'aside.notes' );
		if( notesElement ) {
			return notesElement.innerHTML;
		}

		return null;

	}

	/**
	 * Retrieves the current state of the presentation as
	 * an object. This state can then be restored at any
	 * time.
	 *
	 * @return {{indexh: number, indexv: number, indexf: number, paused: boolean, overview: boolean}}
	 */
	function getState() {

		var indices = getIndices();

		return {
			indexh: indices.h,
			indexv: indices.v,
			indexf: indices.f,
			paused: isPaused(),
			overview: isOverview()
		};

	}

	/**
	 * Restores the presentation to the given state.
	 *
	 * @param {object} state As generated by getState()
	 * @see {@link getState} generates the parameter `state`
	 */
	function setState( state ) {

		if( typeof state === 'object' ) {
			slide( deserialize( state.indexh ), deserialize( state.indexv ), deserialize( state.indexf ) );

			var pausedFlag = deserialize( state.paused ),
				overviewFlag = deserialize( state.overview );

			if( typeof pausedFlag === 'boolean' && pausedFlag !== isPaused() ) {
				togglePause( pausedFlag );
			}

			if( typeof overviewFlag === 'boolean' && overviewFlag !== isOverview() ) {
				toggleOverview( overviewFlag );
			}
		}

	}

	/**
	 * Return a sorted fragments list, ordered by an increasing
	 * "data-fragment-index" attribute.
	 *
	 * Fragments will be revealed in the order that they are returned by
	 * this function, so you can use the index attributes to control the
	 * order of fragment appearance.
	 *
	 * To maintain a sensible default fragment order, fragments are presumed
	 * to be passed in document order. This function adds a "fragment-index"
	 * attribute to each node if such an attribute is not already present,
	 * and sets that attribute to an integer value which is the position of
	 * the fragment within the fragments list.
	 *
	 * @param {object[]|*} fragments
	 * @return {object[]} sorted Sorted array of fragments
	 */
	function sortFragments( fragments ) {

		fragments = toArray( fragments );

		var ordered = [],
			unordered = [],
			sorted = [];

		// Group ordered and unordered elements
		fragments.forEach( function( fragment, i ) {
			if( fragment.hasAttribute( 'data-fragment-index' ) ) {
				var index = parseInt( fragment.getAttribute( 'data-fragment-index' ), 10 );

				if( !ordered[index] ) {
					ordered[index] = [];
				}

				ordered[index].push( fragment );
			}
			else {
				unordered.push( [ fragment ] );
			}
		} );

		// Append fragments without explicit indices in their
		// DOM order
		ordered = ordered.concat( unordered );

		// Manually count the index up per group to ensure there
		// are no gaps
		var index = 0;

		// Push all fragments in their sorted order to an array,
		// this flattens the groups
		ordered.forEach( function( group ) {
			group.forEach( function( fragment ) {
				sorted.push( fragment );
				fragment.setAttribute( 'data-fragment-index', index );
			} );

			index ++;
		} );

		return sorted;

	}

	/**
	 * Navigate to the specified slide fragment.
	 *
	 * @param {?number} index The index of the fragment that
	 * should be shown, -1 means all are invisible
	 * @param {number} offset Integer offset to apply to the
	 * fragment index
	 *
	 * @return {boolean} true if a change was made in any
	 * fragments visibility as part of this call
	 */
	function navigateFragment( index, offset ) {

		if( currentSlide && config.fragments ) {

			var fragments = sortFragments( currentSlide.querySelectorAll( '.fragment' ) );
			if( fragments.length ) {

				// If no index is specified, find the current
				if( typeof index !== 'number' ) {
					var lastVisibleFragment = sortFragments( currentSlide.querySelectorAll( '.fragment.visible' ) ).pop();

					if( lastVisibleFragment ) {
						index = parseInt( lastVisibleFragment.getAttribute( 'data-fragment-index' ) || 0, 10 );
					}
					else {
						index = -1;
					}
				}

				// If an offset is specified, apply it to the index
				if( typeof offset === 'number' ) {
					index += offset;
				}

				var fragmentsShown = [],
					fragmentsHidden = [];

				toArray( fragments ).forEach( function( element, i ) {

					if( element.hasAttribute( 'data-fragment-index' ) ) {
						i = parseInt( element.getAttribute( 'data-fragment-index' ), 10 );
					}

					// Visible fragments
					if( i <= index ) {
						if( !element.classList.contains( 'visible' ) ) fragmentsShown.push( element );
						element.classList.add( 'visible' );
						element.classList.remove( 'current-fragment' );

						// Announce the fragments one by one to the Screen Reader
						dom.statusDiv.textContent = getStatusText( element );

						if( i === index ) {
							element.classList.add( 'current-fragment' );
							startEmbeddedContent( element );
						}
					}
					// Hidden fragments
					else {
						if( element.classList.contains( 'visible' ) ) fragmentsHidden.push( element );
						element.classList.remove( 'visible' );
						element.classList.remove( 'current-fragment' );
					}

				} );

				if( fragmentsHidden.length ) {
					dispatchEvent( 'fragmenthidden', { fragment: fragmentsHidden[0], fragments: fragmentsHidden } );
				}

				if( fragmentsShown.length ) {
					dispatchEvent( 'fragmentshown', { fragment: fragmentsShown[0], fragments: fragmentsShown } );
				}

				updateControls();
				updateProgress();

				return !!( fragmentsShown.length || fragmentsHidden.length );

			}

		}

		return false;

	}

	/**
	 * Navigate to the next slide fragment.
	 *
	 * @return {boolean} true if there was a next fragment,
	 * false otherwise
	 */
	function nextFragment() {

		return navigateFragment( null, 1 );

	}

	/**
	 * Navigate to the previous slide fragment.
	 *
	 * @return {boolean} true if there was a previous fragment,
	 * false otherwise
	 */
	function previousFragment() {

		return navigateFragment( null, -1 );

	}

	/**
	 * Cues a new automated slide if enabled in the config.
	 */
	function cueAutoSlide() {

		cancelAutoSlide();

		if( currentSlide ) {

			var fragment = currentSlide.querySelector( '.current-fragment' );

			// When the slide first appears there is no "current" fragment so
			// we look for a data-autoslide timing on the first fragment
			if( !fragment ) fragment = currentSlide.querySelector( '.fragment' );

			var fragmentAutoSlide = fragment ? fragment.getAttribute( 'data-autoslide' ) : null;
			var parentAutoSlide = currentSlide.parentNode ? currentSlide.parentNode.getAttribute( 'data-autoslide' ) : null;
			var slideAutoSlide = currentSlide.getAttribute( 'data-autoslide' );

			// Pick value in the following priority order:
			// 1. Current fragment's data-autoslide
			// 2. Current slide's data-autoslide
			// 3. Parent slide's data-autoslide
			// 4. Global autoSlide setting
			if( fragmentAutoSlide ) {
				autoSlide = parseInt( fragmentAutoSlide, 10 );
			}
			else if( slideAutoSlide ) {
				autoSlide = parseInt( slideAutoSlide, 10 );
			}
			else if( parentAutoSlide ) {
				autoSlide = parseInt( parentAutoSlide, 10 );
			}
			else {
				autoSlide = config.autoSlide;
			}

			// If there are media elements with data-autoplay,
			// automatically set the autoSlide duration to the
			// length of that media. Not applicable if the slide
			// is divided up into fragments. 
			// playbackRate is accounted for in the duration.
			if( currentSlide.querySelectorAll( '.fragment' ).length === 0 ) {
				toArray( currentSlide.querySelectorAll( 'video, audio' ) ).forEach( function( el ) {
					if( el.hasAttribute( 'data-autoplay' ) ) {
						if( autoSlide && (el.duration * 1000 / el.playbackRate ) > autoSlide ) {
							autoSlide = ( el.duration * 1000 / el.playbackRate ) + 1000;
						}
					}
				} );
			}

			// Cue the next auto-slide if:
			// - There is an autoSlide value
			// - Auto-sliding isn't paused by the user
			// - The presentation isn't paused
			// - The overview isn't active
			// - The presentation isn't over
			if( autoSlide && !autoSlidePaused && !isPaused() && !isOverview() && ( !Reveal.isLastSlide() || availableFragments().next || config.loop === true ) ) {
				autoSlideTimeout = setTimeout( function() {
					typeof config.autoSlideMethod === 'function' ? config.autoSlideMethod() : navigateNext();
					cueAutoSlide();
				}, autoSlide );
				autoSlideStartTime = Date.now();
			}

			if( autoSlidePlayer ) {
				autoSlidePlayer.setPlaying( autoSlideTimeout !== -1 );
			}

		}

	}

	/**
	 * Cancels any ongoing request to auto-slide.
	 */
	function cancelAutoSlide() {

		clearTimeout( autoSlideTimeout );
		autoSlideTimeout = -1;

	}

	function pauseAutoSlide() {

		if( autoSlide && !autoSlidePaused ) {
			autoSlidePaused = true;
			dispatchEvent( 'autoslidepaused' );
			clearTimeout( autoSlideTimeout );

			if( autoSlidePlayer ) {
				autoSlidePlayer.setPlaying( false );
			}
		}

	}

	function resumeAutoSlide() {

		if( autoSlide && autoSlidePaused ) {
			autoSlidePaused = false;
			dispatchEvent( 'autoslideresumed' );
			cueAutoSlide();
		}

	}

	function navigateLeft() {

		// Reverse for RTL
		if( config.rtl ) {
			if( ( isOverview() || nextFragment() === false ) && availableRoutes().left ) {
				slide( indexh + 1 );
			}
		}
		// Normal navigation
		else if( ( isOverview() || previousFragment() === false ) && availableRoutes().left ) {
			slide( indexh - 1 );
		}

	}

	function navigateRight() {

		// Reverse for RTL
		if( config.rtl ) {
			if( ( isOverview() || previousFragment() === false ) && availableRoutes().right ) {
				slide( indexh - 1 );
			}
		}
		// Normal navigation
		else if( ( isOverview() || nextFragment() === false ) && availableRoutes().right ) {
			slide( indexh + 1 );
		}

	}

	function navigateUp() {

		// Prioritize hiding fragments
		if( ( isOverview() || previousFragment() === false ) && availableRoutes().up ) {
			slide( indexh, indexv - 1 );
		}

	}

	function navigateDown() {

		// Prioritize revealing fragments
		if( ( isOverview() || nextFragment() === false ) && availableRoutes().down ) {
			slide( indexh, indexv + 1 );
		}

	}

	/**
	 * Navigates backwards, prioritized in the following order:
	 * 1) Previous fragment
	 * 2) Previous vertical slide
	 * 3) Previous horizontal slide
	 */
	function navigatePrev() {

		// Prioritize revealing fragments
		if( previousFragment() === false ) {
			if( availableRoutes().up ) {
				navigateUp();
			}
			else {
				// Fetch the previous horizontal slide, if there is one
				var previousSlide;

				if( config.rtl ) {
					previousSlide = toArray( dom.wrapper.querySelectorAll( HORIZONTAL_SLIDES_SELECTOR + '.future' ) ).pop();
				}
				else {
					previousSlide = toArray( dom.wrapper.querySelectorAll( HORIZONTAL_SLIDES_SELECTOR + '.past' ) ).pop();
				}

				if( previousSlide ) {
					var v = ( previousSlide.querySelectorAll( 'section' ).length - 1 ) || undefined;
					var h = indexh - 1;
					slide( h, v );
				}
			}
		}

	}

	/**
	 * The reverse of #navigatePrev().
	 */
	function navigateNext() {

		// Prioritize revealing fragments
		if( nextFragment() === false ) {
			if( availableRoutes().down ) {
				navigateDown();
			}
			else if( config.rtl ) {
				navigateLeft();
			}
			else {
				navigateRight();
			}
		}

	}

	/**
	 * Checks if the target element prevents the triggering of
	 * swipe navigation.
	 */
	function isSwipePrevented( target ) {

		while( target && typeof target.hasAttribute === 'function' ) {
			if( target.hasAttribute( 'data-prevent-swipe' ) ) return true;
			target = target.parentNode;
		}

		return false;

	}


	// --------------------------------------------------------------------//
	// ----------------------------- EVENTS -------------------------------//
	// --------------------------------------------------------------------//

	/**
	 * Called by all event handlers that are based on user
	 * input.
	 *
	 * @param {object} [event]
	 */
	function onUserInput( event ) {

		if( config.autoSlideStoppable ) {
			pauseAutoSlide();
		}

	}

	/**
	 * Handler for the document level 'keypress' event.
	 *
	 * @param {object} event
	 */
	function onDocumentKeyPress( event ) {

		// Check if the pressed key is question mark
		if( event.shiftKey && event.charCode === 63 ) {
			if( dom.overlay ) {
				closeOverlay();
			}
			else {
				showHelp( true );
			}
		}

	}

	/**
	 * Handler for the document level 'keydown' event.
	 *
	 * @param {object} event
	 */
	function onDocumentKeyDown( event ) {

		// If there's a condition specified and it returns false,
		// ignore this event
		if( typeof config.keyboardCondition === 'function' && config.keyboardCondition() === false ) {
			return true;
		}

		// Remember if auto-sliding was paused so we can toggle it
		var autoSlideWasPaused = autoSlidePaused;

		onUserInput( event );

		// Check if there's a focused element that could be using
		// the keyboard
		var activeElementIsCE = document.activeElement && document.activeElement.contentEditable !== 'inherit';
		var activeElementIsInput = document.activeElement && document.activeElement.tagName && /input|textarea/i.test( document.activeElement.tagName );
		var activeElementIsNotes = document.activeElement && document.activeElement.className && /speaker-notes/i.test( document.activeElement.className);

		// Disregard the event if there's a focused element or a
		// keyboard modifier key is present
		if( activeElementIsCE || activeElementIsInput || activeElementIsNotes || (event.shiftKey && event.keyCode !== 32) || event.altKey || event.ctrlKey || event.metaKey ) return;

		// While paused only allow resume keyboard events; 'b', 'v', '.'
		var resumeKeyCodes = [66,86,190,191];
		var key;

		// Custom key bindings for togglePause should be able to resume
		if( typeof config.keyboard === 'object' ) {
			for( key in config.keyboard ) {
				if( config.keyboard[key] === 'togglePause' ) {
					resumeKeyCodes.push( parseInt( key, 10 ) );
				}
			}
		}

		if( isPaused() && resumeKeyCodes.indexOf( event.keyCode ) === -1 ) {
			return false;
		}

		var triggered = false;

		// 1. User defined key bindings
		if( typeof config.keyboard === 'object' ) {

			for( key in config.keyboard ) {

				// Check if this binding matches the pressed key
				if( parseInt( key, 10 ) === event.keyCode ) {

					var value = config.keyboard[ key ];

					// Callback function
					if( typeof value === 'function' ) {
						value.apply( null, [ event ] );
					}
					// String shortcuts to reveal.js API
					else if( typeof value === 'string' && typeof Reveal[ value ] === 'function' ) {
						Reveal[ value ].call();
					}

					triggered = true;

				}

			}

		}

		// 2. System defined key bindings
		if( triggered === false ) {

			// Assume true and try to prove false
			triggered = true;

			switch( event.keyCode ) {
				// p, page up
				case 80: case 33: navigatePrev(); break;
				// n, page down
				case 78: case 34: navigateNext(); break;
				// h, left
				case 72: case 37: navigateLeft(); break;
				// l, right
				case 76: case 39: navigateRight(); break;
				// k, up
				case 75: case 38: navigateUp(); break;
				// j, down
				case 74: case 40: navigateDown(); break;
				// home
				case 36: slide( 0 ); break;
				// end
				case 35: slide( Number.MAX_VALUE ); break;
				// space
				case 32: isOverview() ? deactivateOverview() : event.shiftKey ? navigatePrev() : navigateNext(); break;
				// return
				case 13: isOverview() ? deactivateOverview() : triggered = false; break;
				// two-spot, semicolon, b, v, period, Logitech presenter tools "black screen" button
				case 58: case 59: case 66: case 86: case 190: case 191: togglePause(); break;
				// f
				case 70: enterFullscreen(); break;
				// a
				case 65: if ( config.autoSlideStoppable ) toggleAutoSlide( autoSlideWasPaused ); break;
				default:
					triggered = false;
			}

		}

		// If the input resulted in a triggered action we should prevent
		// the browsers default behavior
		if( triggered ) {
			event.preventDefault && event.preventDefault();
		}
		// ESC or O key
		else if ( ( event.keyCode === 27 || event.keyCode === 79 ) && features.transforms3d ) {
			if( dom.overlay ) {
				closeOverlay();
			}
			else {
				toggleOverview();
			}

			event.preventDefault && event.preventDefault();
		}

		// If auto-sliding is enabled we need to cue up
		// another timeout
		cueAutoSlide();

	}

	/**
	 * Handler for the 'touchstart' event, enables support for
	 * swipe and pinch gestures.
	 *
	 * @param {object} event
	 */
	function onTouchStart( event ) {

		if( isSwipePrevented( event.target ) ) return true;

		touch.startX = event.touches[0].clientX;
		touch.startY = event.touches[0].clientY;
		touch.startCount = event.touches.length;

		// If there's two touches we need to memorize the distance
		// between those two points to detect pinching
		if( event.touches.length === 2 && config.overview ) {
			touch.startSpan = distanceBetween( {
				x: event.touches[1].clientX,
				y: event.touches[1].clientY
			}, {
				x: touch.startX,
				y: touch.startY
			} );
		}

	}

	/**
	 * Handler for the 'touchmove' event.
	 *
	 * @param {object} event
	 */
	function onTouchMove( event ) {

		if( isSwipePrevented( event.target ) ) return true;

		// Each touch should only trigger one action
		if( !touch.captured ) {
			onUserInput( event );

			var currentX = event.touches[0].clientX;
			var currentY = event.touches[0].clientY;

			// If the touch started with two points and still has
			// two active touches; test for the pinch gesture
			if( event.touches.length === 2 && touch.startCount === 2 && config.overview ) {

				// The current distance in pixels between the two touch points
				var currentSpan = distanceBetween( {
					x: event.touches[1].clientX,
					y: event.touches[1].clientY
				}, {
					x: touch.startX,
					y: touch.startY
				} );

				// If the span is larger than the desire amount we've got
				// ourselves a pinch
				if( Math.abs( touch.startSpan - currentSpan ) > touch.threshold ) {
					touch.captured = true;

					if( currentSpan < touch.startSpan ) {
						activateOverview();
					}
					else {
						deactivateOverview();
					}
				}

				event.preventDefault();

			}
			// There was only one touch point, look for a swipe
			else if( event.touches.length === 1 && touch.startCount !== 2 ) {

				var deltaX = currentX - touch.startX,
					deltaY = currentY - touch.startY;

				if( deltaX > touch.threshold && Math.abs( deltaX ) > Math.abs( deltaY ) ) {
					touch.captured = true;
					navigateLeft();
				}
				else if( deltaX < -touch.threshold && Math.abs( deltaX ) > Math.abs( deltaY ) ) {
					touch.captured = true;
					navigateRight();
				}
				else if( deltaY > touch.threshold ) {
					touch.captured = true;
					navigateUp();
				}
				else if( deltaY < -touch.threshold ) {
					touch.captured = true;
					navigateDown();
				}

				// If we're embedded, only block touch events if they have
				// triggered an action
				if( config.embedded ) {
					if( touch.captured || isVerticalSlide( currentSlide ) ) {
						event.preventDefault();
					}
				}
				// Not embedded? Block them all to avoid needless tossing
				// around of the viewport in iOS
				else {
					event.preventDefault();
				}

			}
		}
		// There's a bug with swiping on some Android devices unless
		// the default action is always prevented
		else if( UA.match( /android/gi ) ) {
			event.preventDefault();
		}

	}

	/**
	 * Handler for the 'touchend' event.
	 *
	 * @param {object} event
	 */
	function onTouchEnd( event ) {

		touch.captured = false;

	}

	/**
	 * Convert pointer down to touch start.
	 *
	 * @param {object} event
	 */
	function onPointerDown( event ) {

		if( event.pointerType === event.MSPOINTER_TYPE_TOUCH || event.pointerType === "touch" ) {
			event.touches = [{ clientX: event.clientX, clientY: event.clientY }];
			onTouchStart( event );
		}

	}

	/**
	 * Convert pointer move to touch move.
	 *
	 * @param {object} event
	 */
	function onPointerMove( event ) {

		if( event.pointerType === event.MSPOINTER_TYPE_TOUCH || event.pointerType === "touch" )  {
			event.touches = [{ clientX: event.clientX, clientY: event.clientY }];
			onTouchMove( event );
		}

	}

	/**
	 * Convert pointer up to touch end.
	 *
	 * @param {object} event
	 */
	function onPointerUp( event ) {

		if( event.pointerType === event.MSPOINTER_TYPE_TOUCH || event.pointerType === "touch" )  {
			event.touches = [{ clientX: event.clientX, clientY: event.clientY }];
			onTouchEnd( event );
		}

	}

	/**
	 * Handles mouse wheel scrolling, throttled to avoid skipping
	 * multiple slides.
	 *
	 * @param {object} event
	 */
	function onDocumentMouseScroll( event ) {

		if( Date.now() - lastMouseWheelStep > 600 ) {

			lastMouseWheelStep = Date.now();

			var delta = event.detail || -event.wheelDelta;
			if( delta > 0 ) {
				navigateNext();
			}
			else if( delta < 0 ) {
				navigatePrev();
			}

		}

	}

	/**
	 * Clicking on the progress bar results in a navigation to the
	 * closest approximate horizontal slide using this equation:
	 *
	 * ( clickX / presentationWidth ) * numberOfSlides
	 *
	 * @param {object} event
	 */
	function onProgressClicked( event ) {

		onUserInput( event );

		event.preventDefault();

		var slidesTotal = toArray( dom.wrapper.querySelectorAll( HORIZONTAL_SLIDES_SELECTOR ) ).length;
		var slideIndex = Math.floor( ( event.clientX / dom.wrapper.offsetWidth ) * slidesTotal );

		if( config.rtl ) {
			slideIndex = slidesTotal - slideIndex;
		}

		slide( slideIndex );

	}

	/**
	 * Event handler for navigation control buttons.
	 */
	function onNavigateLeftClicked( event ) { event.preventDefault(); onUserInput(); navigateLeft(); }
	function onNavigateRightClicked( event ) { event.preventDefault(); onUserInput(); navigateRight(); }
	function onNavigateUpClicked( event ) { event.preventDefault(); onUserInput(); navigateUp(); }
	function onNavigateDownClicked( event ) { event.preventDefault(); onUserInput(); navigateDown(); }
	function onNavigatePrevClicked( event ) { event.preventDefault(); onUserInput(); navigatePrev(); }
	function onNavigateNextClicked( event ) { event.preventDefault(); onUserInput(); navigateNext(); }

	/**
	 * Handler for the window level 'hashchange' event.
	 *
	 * @param {object} [event]
	 */
	function onWindowHashChange( event ) {

		readURL();

	}

	/**
	 * Handler for the window level 'resize' event.
	 *
	 * @param {object} [event]
	 */
	function onWindowResize( event ) {

		layout();

	}

	/**
	 * Handle for the window level 'visibilitychange' event.
	 *
	 * @param {object} [event]
	 */
	function onPageVisibilityChange( event ) {

		var isHidden =  document.webkitHidden ||
						document.msHidden ||
						document.hidden;

		// If, after clicking a link or similar and we're coming back,
		// focus the document.body to ensure we can use keyboard shortcuts
		if( isHidden === false && document.activeElement !== document.body ) {
			// Not all elements support .blur() - SVGs among them.
			if( typeof document.activeElement.blur === 'function' ) {
				document.activeElement.blur();
			}
			document.body.focus();
		}

	}

	/**
	 * Invoked when a slide is and we're in the overview.
	 *
	 * @param {object} event
	 */
	function onOverviewSlideClicked( event ) {

		// TODO There's a bug here where the event listeners are not
		// removed after deactivating the overview.
		if( eventsAreBound && isOverview() ) {
			event.preventDefault();

			var element = event.target;

			while( element && !element.nodeName.match( /section/gi ) ) {
				element = element.parentNode;
			}

			if( element && !element.classList.contains( 'disabled' ) ) {

				deactivateOverview();

				if( element.nodeName.match( /section/gi ) ) {
					var h = parseInt( element.getAttribute( 'data-index-h' ), 10 ),
						v = parseInt( element.getAttribute( 'data-index-v' ), 10 );

					slide( h, v );
				}

			}
		}

	}

	/**
	 * Handles clicks on links that are set to preview in the
	 * iframe overlay.
	 *
	 * @param {object} event
	 */
	function onPreviewLinkClicked( event ) {

		if( event.currentTarget && event.currentTarget.hasAttribute( 'href' ) ) {
			var url = event.currentTarget.getAttribute( 'href' );
			if( url ) {
				showPreview( url );
				event.preventDefault();
			}
		}

	}

	/**
	 * Handles click on the auto-sliding controls element.
	 *
	 * @param {object} [event]
	 */
	function onAutoSlidePlayerClick( event ) {

		// Replay
		if( Reveal.isLastSlide() && config.loop === false ) {
			slide( 0, 0 );
			resumeAutoSlide();
		}
		// Resume
		else if( autoSlidePaused ) {
			resumeAutoSlide();
		}
		// Pause
		else {
			pauseAutoSlide();
		}

	}


	// --------------------------------------------------------------------//
	// ------------------------ PLAYBACK COMPONENT ------------------------//
	// --------------------------------------------------------------------//


	/**
	 * Constructor for the playback component, which displays
	 * play/pause/progress controls.
	 *
	 * @param {HTMLElement} container The component will append
	 * itself to this
	 * @param {function} progressCheck A method which will be
	 * called frequently to get the current progress on a range
	 * of 0-1
	 */
	function Playback( container, progressCheck ) {

		// Cosmetics
		this.diameter = 100;
		this.diameter2 = this.diameter/2;
		this.thickness = 6;

		// Flags if we are currently playing
		this.playing = false;

		// Current progress on a 0-1 range
		this.progress = 0;

		// Used to loop the animation smoothly
		this.progressOffset = 1;

		this.container = container;
		this.progressCheck = progressCheck;

		this.canvas = document.createElement( 'canvas' );
		this.canvas.className = 'playback';
		this.canvas.width = this.diameter;
		this.canvas.height = this.diameter;
		this.canvas.style.width = this.diameter2 + 'px';
		this.canvas.style.height = this.diameter2 + 'px';
		this.context = this.canvas.getContext( '2d' );

		this.container.appendChild( this.canvas );

		this.render();

	}

	/**
	 * @param value
	 */
	Playback.prototype.setPlaying = function( value ) {

		var wasPlaying = this.playing;

		this.playing = value;

		// Start repainting if we weren't already
		if( !wasPlaying && this.playing ) {
			this.animate();
		}
		else {
			this.render();
		}

	};

	Playback.prototype.animate = function() {

		var progressBefore = this.progress;

		this.progress = this.progressCheck();

		// When we loop, offset the progress so that it eases
		// smoothly rather than immediately resetting
		if( progressBefore > 0.8 && this.progress < 0.2 ) {
			this.progressOffset = this.progress;
		}

		this.render();

		if( this.playing ) {
			features.requestAnimationFrameMethod.call( window, this.animate.bind( this ) );
		}

	};

	/**
	 * Renders the current progress and playback state.
	 */
	Playback.prototype.render = function() {

		var progress = this.playing ? this.progress : 0,
			radius = ( this.diameter2 ) - this.thickness,
			x = this.diameter2,
			y = this.diameter2,
			iconSize = 28;

		// Ease towards 1
		this.progressOffset += ( 1 - this.progressOffset ) * 0.1;

		var endAngle = ( - Math.PI / 2 ) + ( progress * ( Math.PI * 2 ) );
		var startAngle = ( - Math.PI / 2 ) + ( this.progressOffset * ( Math.PI * 2 ) );

		this.context.save();
		this.context.clearRect( 0, 0, this.diameter, this.diameter );

		// Solid background color
		this.context.beginPath();
		this.context.arc( x, y, radius + 4, 0, Math.PI * 2, false );
		this.context.fillStyle = 'rgba( 0, 0, 0, 0.4 )';
		this.context.fill();

		// Draw progress track
		this.context.beginPath();
		this.context.arc( x, y, radius, 0, Math.PI * 2, false );
		this.context.lineWidth = this.thickness;
		this.context.strokeStyle = '#666';
		this.context.stroke();

		if( this.playing ) {
			// Draw progress on top of track
			this.context.beginPath();
			this.context.arc( x, y, radius, startAngle, endAngle, false );
			this.context.lineWidth = this.thickness;
			this.context.strokeStyle = '#fff';
			this.context.stroke();
		}

		this.context.translate( x - ( iconSize / 2 ), y - ( iconSize / 2 ) );

		// Draw play/pause icons
		if( this.playing ) {
			this.context.fillStyle = '#fff';
			this.context.fillRect( 0, 0, iconSize / 2 - 4, iconSize );
			this.context.fillRect( iconSize / 2 + 4, 0, iconSize / 2 - 4, iconSize );
		}
		else {
			this.context.beginPath();
			this.context.translate( 4, 0 );
			this.context.moveTo( 0, 0 );
			this.context.lineTo( iconSize - 4, iconSize / 2 );
			this.context.lineTo( 0, iconSize );
			this.context.fillStyle = '#fff';
			this.context.fill();
		}

		this.context.restore();

	};

	Playback.prototype.on = function( type, listener ) {
		this.canvas.addEventListener( type, listener, false );
	};

	Playback.prototype.off = function( type, listener ) {
		this.canvas.removeEventListener( type, listener, false );
	};

	Playback.prototype.destroy = function() {

		this.playing = false;

		if( this.canvas.parentNode ) {
			this.container.removeChild( this.canvas );
		}

	};


	// --------------------------------------------------------------------//
	// ------------------------------- API --------------------------------//
	// --------------------------------------------------------------------//


	Reveal = {
		VERSION: VERSION,

		initialize: initialize,
		configure: configure,
		sync: sync,

		// Navigation methods
		slide: slide,
		left: navigateLeft,
		right: navigateRight,
		up: navigateUp,
		down: navigateDown,
		prev: navigatePrev,
		next: navigateNext,

		// Fragment methods
		navigateFragment: navigateFragment,
		prevFragment: previousFragment,
		nextFragment: nextFragment,

		// Deprecated aliases
		navigateTo: slide,
		navigateLeft: navigateLeft,
		navigateRight: navigateRight,
		navigateUp: navigateUp,
		navigateDown: navigateDown,
		navigatePrev: navigatePrev,
		navigateNext: navigateNext,

		// Shows a help overlay with keyboard shortcuts
		showHelp: showHelp,

		// Forces an update in slide layout
		layout: layout,

		// Randomizes the order of slides
		shuffle: shuffle,

		// Returns an object with the available routes as booleans (left/right/top/bottom)
		availableRoutes: availableRoutes,

		// Returns an object with the available fragments as booleans (prev/next)
		availableFragments: availableFragments,

		// Toggles the overview mode on/off
		toggleOverview: toggleOverview,

		// Toggles the "black screen" mode on/off
		togglePause: togglePause,

		// Toggles the auto slide mode on/off
		toggleAutoSlide: toggleAutoSlide,

		// State checks
		isOverview: isOverview,
		isPaused: isPaused,
		isAutoSliding: isAutoSliding,

		// Adds or removes all internal event listeners (such as keyboard)
		addEventListeners: addEventListeners,
		removeEventListeners: removeEventListeners,

		// Facility for persisting and restoring the presentation state
		getState: getState,
		setState: setState,

		// Presentation progress on range of 0-1
		getProgress: getProgress,

		// Returns the indices of the current, or specified, slide
		getIndices: getIndices,

		getTotalSlides: getTotalSlides,

		// Returns the slide element at the specified index
		getSlide: getSlide,

		// Returns the slide background element at the specified index
		getSlideBackground: getSlideBackground,

		// Returns the speaker notes string for a slide, or null
		getSlideNotes: getSlideNotes,

		// Returns the previous slide element, may be null
		getPreviousSlide: function() {
			return previousSlide;
		},

		// Returns the current slide element
		getCurrentSlide: function() {
			return currentSlide;
		},

		// Returns the current scale of the presentation content
		getScale: function() {
			return scale;
		},

		// Returns the current configuration object
		getConfig: function() {
			return config;
		},

		// Helper method, retrieves query string as a key/value hash
		getQueryHash: function() {
			var query = {};

			location.search.replace( /[A-Z0-9]+?=([\w\.%-]*)/gi, function(a) {
				query[ a.split( '=' ).shift() ] = a.split( '=' ).pop();
			} );

			// Basic deserialization
			for( var i in query ) {
				var value = query[ i ];

				query[ i ] = deserialize( unescape( value ) );
			}

			return query;
		},

		// Returns true if we're currently on the first slide
		isFirstSlide: function() {
			return ( indexh === 0 && indexv === 0 );
		},

		// Returns true if we're currently on the last slide
		isLastSlide: function() {
			if( currentSlide ) {
				// Does this slide has next a sibling?
				if( currentSlide.nextElementSibling ) return false;

				// If it's vertical, does its parent have a next sibling?
				if( isVerticalSlide( currentSlide ) && currentSlide.parentNode.nextElementSibling ) return false;

				return true;
			}

			return false;
		},

		// Checks if reveal.js has been loaded and is ready for use
		isReady: function() {
			return loaded;
		},

		// Forward event binding to the reveal DOM element
		addEventListener: function( type, listener, useCapture ) {
			if( 'addEventListener' in window ) {
				( dom.wrapper || document.querySelector( '.reveal' ) ).addEventListener( type, listener, useCapture );
			}
		},
		removeEventListener: function( type, listener, useCapture ) {
			if( 'addEventListener' in window ) {
				( dom.wrapper || document.querySelector( '.reveal' ) ).removeEventListener( type, listener, useCapture );
			}
		},

		// Programatically triggers a keyboard event
		triggerKey: function( keyCode ) {
			onDocumentKeyDown( { keyCode: keyCode } );
		},

		// Registers a new shortcut to include in the help overlay
		registerKeyboardShortcut: function( key, value ) {
			keyboardShortcuts[key] = value;
		}
	};

	return Reveal;

}));<|MERGE_RESOLUTION|>--- conflicted
+++ resolved
@@ -3182,13 +3182,9 @@
 
 	/**
 	 * Start playback of any embedded content inside of
-<<<<<<< HEAD
 	 * the given element.
-=======
-	 * the targeted slide.
 	 *
 	 * @param {HTMLElement} slide
->>>>>>> 59f3395c
 	 */
 	function startEmbeddedContent( element ) {
 
